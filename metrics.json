--- conflicted
+++ resolved
@@ -6,16 +6,9 @@
       "metrics": ["m23"]
     },
     {
-<<<<<<< HEAD
-      "id": "pf",
-      "name": "Perceptual Fluency",
-      "icon": "brain",
-      "metrics": ["m2", "m4", "m5", "m6", "m7", "m8", "m21", "m22", "m24", "m25"]
-=======
       "name": "Aesthetics",
       "icon": "gem",
       "metrics": ["m18"]
->>>>>>> e735f86e
     },
     {
       "name": "Color Perception",
@@ -25,7 +18,7 @@
     {
       "name": "Perceptual Fluency",
       "icon": "brain",
-      "metrics": ["m2", "m4", "m5", "m6", "m7", "m8", "m9"]
+      "metrics": ["m2", "m4", "m5", "m6", "m7", "m8", "m9", "m21", "m22", "m24", "m25"]
     }
   ],
   "metrics": {
@@ -460,12 +453,8 @@
       "description": "This feature congestion measure of clutter makes use of extensive modeling of what makes items in a display visually salient.",
       "evidence": 3,
       "relevance": 3,
-<<<<<<< HEAD
-      "speed": 0,
-      "segmentation_required": false,
-=======
       "speed": 1,
->>>>>>> e735f86e
+      "segmentation_required": false,
       "references": [
         {
           "title": "Miniukovich, A. and De Angeli, A. (2015). Computation of Interface Aesthetics. In Proceedings of the 33rd Annual ACM Conference on Human Factors in Computing Systems (CHI '15), pp. 1163-1172. ACM. doi: https://doi.org/10.1145/2702123.2702575",
@@ -559,7 +548,925 @@
         }
       ]
     },
-<<<<<<< HEAD
+    "m10": {
+      "id": "m10",
+      "name": "WAVE (Weighted Affective Valence Estimates)",
+      "description": "The mean of a mapping of pixel colors to the color preference values.",
+      "evidence": 3,
+      "relevance": 2,
+      "speed": 2,
+      "segmentation_required": false,
+      "references": [
+        {
+          "title": "Palmer, S.E. and Schloss, K.B. (2010). An Ecological Valence Theory of Human Color Preference. Proceedings of the National Academy of Sciences, 107(19), 8877-8882. doi: https://doi.org/10.1073/pnas.0906172107",
+          "url": "https://doi.org/10.1073/pnas.0906172107"
+        }
+      ],
+      "results": [
+        {
+          "id": "m10_0",
+          "index": 0,
+          "type": "float",
+          "name": "Average WAVE score across pixels",
+          "description": false,
+          "scores": [
+            {
+              "id": "r1",
+              "range": [0.0, 0.5009],
+              "description": "Poor",
+              "icon": ["fas", "exclamation-triangle"],
+              "judgment": "bad"
+            },
+            {
+              "id": "r2",
+              "range": [0.5010, 0.6126],
+              "description": "Fair",
+              "icon": [null, null],
+              "judgment": "normal"
+            },
+            {
+              "id": "r3",
+              "range": [0.6127, 1.0],
+              "description": "Good",
+              "icon": ["far", "check-circle"],
+              "judgment": "good"
+            }
+          ]
+        }
+      ]
+    },
+    "m11": {
+      "id": "m11",
+      "name": "Static clusters",
+      "description": "The number of static 32-sized color clusters; only clusters with more than five values are counted.",
+      "evidence": 2,
+      "relevance": 3,
+      "speed": 2,
+      "segmentation_required": false,
+      "references": [
+        {
+          "title": "Miniukovich, A. and De Angeli, A. (2015). Computation of Interface Aesthetics. In Proceedings of the 33rd Annual ACM Conference on Human Factors in Computing Systems (CHI '15), pp. 1163-1172. ACM. doi: https://doi.org/10.1145/2702123.2702575",
+          "url": "https://doi.org/10.1145/2702123.2702575"
+        },
+        {
+          "title": "Miniukovich, A. and De Angeli, A. (2014). Visual Impressions of Mobile App Interfaces. In Proceedings of the 8th Nordic Conference on Human-Computer Interaction (NordiCHI '14), pp. 31-40. ACM. doi: https://doi.org/10.1145/2639189.2641219",
+          "url": "https://doi.org/10.1145/2639189.2641219"
+        },
+        {
+          "title": "Miniukovich, A. and De Angeli, A. (2014). Quantification of Interface Visual Complexity. In Proceedings of the 2014 International Working Conference on Advanced Visual Interfaces (AVI '14), pp. 153-160. ACM. doi: https://doi.org/10.1145/2598153.2598173",
+          "url": "https://doi.org/10.1145/2598153.2598173"
+        }
+      ],
+      "results": [
+        {
+          "id": "m11_0",
+          "index": 0,
+          "type": "int",
+          "name": "Number of static color clusters",
+          "description": false,
+          "scores": [
+            {
+              "id": "r1",
+              "range": [0, 809],
+              "description": "Colorless",
+              "icon": ["far", "check-circle"],
+              "judgment": "good"
+            },
+            {
+              "id": "r2",
+              "range": [810, 2550],
+              "description": "Fair",
+              "icon": [null, null],
+              "judgment": "normal"
+            },
+            {
+              "id": "r3",
+              "range": [2551, 32768],
+              "description": "Colorful",
+              "icon": ["fas", "exclamation-triangle"],
+              "judgment": "bad"
+            }
+          ]
+        }
+      ]
+    },
+    "m12": {
+      "id": "m12",
+      "name": "Dynamic clusters",
+      "description": "The number of dynamic color clusters after color reduction; only RGB values covering more than five pixels are counted. If a difference between two colors in a color cube is less than or equal to three, two colors are united in the same cluster, which continues recursively for all colors.",
+      "evidence": 3,
+      "relevance": 3,
+      "speed": 1,
+      "segmentation_required": false,
+      "references": [
+        {
+          "title": "Miniukovich, A. and De Angeli, A. (2015). Computation of Interface Aesthetics. In Proceedings of the 33rd Annual ACM Conference on Human Factors in Computing Systems (CHI '15), pp. 1163-1172. ACM. doi: https://doi.org/10.1145/2702123.2702575",
+          "url": "https://doi.org/10.1145/2702123.2702575"
+        },
+        {
+          "title": "Miniukovich, A. and De Angeli, A. (2014). Visual Impressions of Mobile App Interfaces. In Proceedings of the 8th Nordic Conference on Human-Computer Interaction (NordiCHI '14), pp. 31-40. ACM. doi: https://doi.org/10.1145/2639189.2641219",
+          "url": "https://doi.org/10.1145/2639189.2641219"
+        },
+        {
+          "title": "Miniukovich, A. and De Angeli, A. (2014). Quantification of Interface Visual Complexity. In Proceedings of the 2014 International Working Conference on Advanced Visual Interfaces (AVI '14), pp. 153-160. ACM. doi: https://doi.org/10.1145/2598153.2598173",
+          "url": "https://doi.org/10.1145/2598153.2598173"
+        }
+      ],
+      "results": [
+        {
+          "id": "m12_0",
+          "index": 0,
+          "type": "int",
+          "name": "Number of dynamic color clusters",
+          "description": false,
+          "scores": [
+            {
+              "id": "r1",
+              "range": [0, 132],
+              "description": "Colorless",
+              "icon": ["far", "check-circle"],
+              "judgment": "good"
+            },
+            {
+              "id": "r2",
+              "range": [133, 443],
+              "description": "Fair",
+              "icon": [null, null],
+              "judgment": "normal"
+            },
+            {
+              "id": "r3",
+              "range": [444, null],
+              "description": "Colorful",
+              "icon": ["fas", "exclamation-triangle"],
+              "judgment": "bad"
+            }
+          ]
+        }
+      ]
+    },
+    "m13": {
+      "id": "m13",
+      "name": "Luminance standard deviation",
+      "description": "The standard deviation of pixel luminance.",
+      "evidence": 3,
+      "relevance": 3,
+      "speed": 2,
+      "segmentation_required": false,
+      "references": [
+        {
+          "title": "Miniukovich, A. and De Angeli, A. (2014). Quantification of Interface Visual Complexity. In Proceedings of the 2014 International Working Conference on Advanced Visual Interfaces (AVI '14), pp. 153-160. ACM. doi: https://doi.org/10.1145/2598153.2598173",
+          "url": "https://doi.org/10.1145/2598153.2598173"
+        }
+      ],
+      "results": [
+        {
+          "id": "m13_0",
+          "index": 0,
+          "type": "float",
+          "name": "Luminance standard deviation",
+          "description": false,
+          "scores": [
+            {
+              "id": "r1",
+              "range": [0.0, 56.4449],
+              "description": "Low",
+              "icon": ["fas", "exclamation-triangle"],
+              "judgment": "bad"
+            },
+            {
+              "id": "r2",
+              "range": [56.4450, 85.9416],
+              "description": "Medium",
+              "icon": ["far", "check-circle"],
+              "judgment": "good"
+            },
+            {
+              "id": "r3",
+              "range": [85.9417, null],
+              "description": "High",
+              "icon": ["fas", "exclamation-triangle"],
+              "judgment": "bad"
+            }
+          ]
+        }
+      ]
+    },
+    "m14": {
+      "id": "m14",
+      "name": "LAB average and standard deviation",
+      "description": "LAB color space average and standard deviation.",
+      "evidence": 3,
+      "relevance": 2,
+      "speed": 2,
+      "segmentation_required": false,
+      "references": [
+        {
+          "title": "Hasler, D. and Suesstrunk, S.E. (2003). Measuring Colorfulness in Natural Images. In Human Vision and Electronic Imaging VIII, 5007, 87-95. SPIE. doi: https://doi.org/10.1117/12.477378",
+          "url": "https://doi.org/10.1117/12.477378"
+        }
+      ],
+      "results": [
+        {
+          "id": "m14_0",
+          "index": 0,
+          "type": "float",
+          "name": "Lightness average",
+          "description": false,
+          "scores": [
+            {
+              "id": "r1",
+              "range": [0.0, 61.1937],
+              "description": "Dark",
+              "icon": [null, null],
+              "judgment": "normal"
+            },
+            {
+              "id": "r2",
+              "range": [61.1938, 85.945],
+              "description": "Medium",
+              "icon": ["far", "check-circle"],
+              "judgment": "good"
+            },
+            {
+              "id": "r3",
+              "range": [85.946, 100.0],
+              "description": "Light",
+              "icon": [null, null],
+              "judgment": "normal"
+            }
+          ]
+        },
+        {
+          "id": "m14_1",
+          "index": 1,
+          "type": "float",
+          "name": "Lightness standard deviation",
+          "description": false,
+          "scores": [
+            {
+              "id": "r1",
+              "range": [0.0, 21.203],
+              "description": "Low",
+              "icon": ["fas", "exclamation-triangle"],
+              "judgment": "bad"
+            },
+            {
+              "id": "r2",
+              "range": [21.204, 32.748],
+              "description": "Medium",
+              "icon": ["far", "check-circle"],
+              "judgment": "good"
+            },
+            {
+              "id": "r3",
+              "range": [32.749, null],
+              "description": "High",
+              "icon": ["fas", "exclamation-triangle"],
+              "judgment": "bad"
+            }
+          ]
+        },
+        {
+          "id": "m14_2",
+          "index": 2,
+          "type": "float",
+          "name": "A (green-red) average",
+          "description": false,
+          "scores": [
+            {
+              "id": "r1",
+              "range": [-128.0, 0.1141],
+              "description": "Meaningless",
+              "icon": [null, null],
+              "judgment": "normal"
+            },
+            {
+              "id": "r2",
+              "range": [0.1142, 3.7987],
+              "description": "Meaningless",
+              "icon": [null, null],
+              "judgment": "normal"
+            },
+            {
+              "id": "r3",
+              "range": [3.7988, 128.0],
+              "description": "Meaningless",
+              "icon": [null, null],
+              "judgment": "normal"
+            }
+          ]
+        },
+        {
+          "id": "m14_3",
+          "index": 3,
+          "type": "float",
+          "name": "A (green-red) standard deviation",
+          "description": false,
+          "scores": [
+            {
+              "id": "r1",
+              "range": [0.0, 5.3333],
+              "description": "Meaningless",
+              "icon": [null, null],
+              "judgment": "normal"
+            },
+            {
+              "id": "r2",
+              "range": [5.3334, 12.1716],
+              "description": "Meaningless",
+              "icon": [null, null],
+              "judgment": "normal"
+            },
+            {
+              "id": "r3",
+              "range": [12.1717, null],
+              "description": "Meaningless",
+              "icon": [null, null],
+              "judgment": "normal"
+            }
+          ]
+        },
+        {
+          "id": "m14_4",
+          "index": 4,
+          "type": "float",
+          "name": "B (blue-yellow) average",
+          "description": false,
+          "scores": [
+            {
+              "id": "r1",
+              "range": [-128.0, -2.4527],
+              "description": "Meaningless",
+              "icon": [null, null],
+              "judgment": "normal"
+            },
+            {
+              "id": "r2",
+              "range": [-2.4526, 2.568],
+              "description": "Meaningless",
+              "icon": [null, null],
+              "judgment": "normal"
+            },
+            {
+              "id": "r3",
+              "range": [2.569, 128.0],
+              "description": "Meaningless",
+              "icon": [null, null],
+              "judgment": "normal"
+            }
+          ]
+        },
+        {
+          "id": "m14_5",
+          "index": 5,
+          "type": "float",
+          "name": "B (blue-yellow) standard deviation",
+          "description": false,
+          "scores": [
+            {
+              "id": "r1",
+              "range": [0.0, 8.4718],
+              "description": "Meaningless",
+              "icon": [null, null],
+              "judgment": "normal"
+            },
+            {
+              "id": "r2",
+              "range": [8.4719, 17.3737],
+              "description": "Meaningless",
+              "icon": [null, null],
+              "judgment": "normal"
+            },
+            {
+              "id": "r3",
+              "range": [17.3738, null],
+              "description": "Meaningless",
+              "icon": [null, null],
+              "judgment": "normal"
+            }
+          ]
+        }
+      ]
+    },
+    "m15": {
+      "id": "m15",
+      "name": "Colorfulness (Hasler and Süsstrunk)",
+      "description": "The colorfulness in natural images.",
+      "evidence": 4,
+      "relevance": 3,
+      "speed": 2,
+      "segmentation_required": false,
+      "references": [
+        {
+          "title": "Hasler, D. and Suesstrunk, S.E. (2003). Measuring Colorfulness in Natural Images. In Human Vision and Electronic Imaging VIII, 5007, 87-95. SPIE. doi: https://doi.org/10.1117/12.477378",
+          "url": "https://doi.org/10.1117/12.477378"
+        }
+      ],
+      "results": [
+        {
+          "id": "m15_0",
+          "index": 0,
+          "type": "float",
+          "name": "Colorfulness",
+          "description": false,
+          "scores": [
+            {
+              "id": "r1",
+              "range": [0.0, 26.0989],
+              "description": "Less colorful",
+              "icon": [null, null],
+              "judgment": "normal"
+            },
+            {
+              "id": "r2",
+              "range": [26.0990, 54.1463],
+              "description": "Fair",
+              "icon": [null, null],
+              "judgment": "normal"
+            },
+            {
+              "id": "r3",
+              "range": [54.1464, null],
+              "description": "More colorful",
+              "icon": [null, null],
+              "judgment": "normal"
+            }
+          ]
+        }
+      ]
+    },
+    "m16": {
+      "id": "m16",
+      "name": "HSV average and standard deviation",
+      "description": "HSV color space average and standard deviation.",
+      "evidence": 3,
+      "relevance": 2,
+      "speed": 2,
+      "segmentation_required": false,
+      "references": [
+        {
+          "title": "Hasler, D. and Suesstrunk, S.E. (2003). Measuring Colorfulness in Natural Images. In Human Vision and Electronic Imaging VIII, 5007, 87-95. SPIE. doi: https://doi.org/10.1117/12.477378",
+          "url": "https://doi.org/10.1117/12.477378"
+        }
+      ],
+      "results": [
+        {
+          "id": "m16_0",
+          "index": 0,
+          "type": "float",
+          "name": "Hue average",
+          "description": false,
+          "scores": [
+            {
+              "id": "r1",
+              "range": [0.0, 17.4804],
+              "description": "Meaningless",
+              "icon": [null, null],
+              "judgment": "normal"
+            },
+            {
+              "id": "r2",
+              "range": [17.4805, 352.5483],
+              "description": "Meaningless",
+              "icon": [null, null],
+              "judgment": "normal"
+            },
+            {
+              "id": "r3",
+              "range": [352.5484, null],
+              "description": "Meaningless",
+              "icon": [null, null],
+              "judgment": "normal"
+            }
+          ]
+        },
+        {
+          "id": "m16_1",
+          "index": 1,
+          "type": "float",
+          "name": "Saturation average",
+          "description": false,
+          "scores": [
+            {
+              "id": "r1",
+              "range": [0.0, 0.0738],
+              "description": "Low",
+              "icon": ["fas", "exclamation-triangle"],
+              "judgment": "bad"
+            },
+            {
+              "id": "r2",
+              "range": [0.0739, 0.2468],
+              "description": "Medium",
+              "icon": ["far", "check-circle"],
+              "judgment": "good"
+            },
+            {
+              "id": "r3",
+              "range": [0.2469, null],
+              "description": "High",
+              "icon": ["fas", "exclamation-triangle"],
+              "judgment": "bad"
+            }
+          ]
+        },
+        {
+          "id": "m16_2",
+          "index": 2,
+          "type": "float",
+          "name": "Saturation standard deviation",
+          "description": false,
+          "scores": [
+            {
+              "id": "r1",
+              "range": [0.0, 0.1652],
+              "description": "Low",
+              "icon": ["fas", "exclamation-triangle"],
+              "judgment": "bad"
+            },
+            {
+              "id": "r2",
+              "range": [0.1653, 0.2777],
+              "description": "Medium",
+              "icon": ["far", "check-circle"],
+              "judgment": "good"
+            },
+            {
+              "id": "r3",
+              "range": [0.2778, null],
+              "description": "High",
+              "icon": ["fas", "exclamation-triangle"],
+              "judgment": "bad"
+            }
+          ]
+        },
+        {
+          "id": "m16_3",
+          "index": 3,
+          "type": "float",
+          "name": "Value average",
+          "description": false,
+          "scores": [
+            {
+              "id": "r1",
+              "range": [0.0, 0.6448],
+              "description": "Dark",
+              "icon": [null, null],
+              "judgment": "normal"
+            },
+            {
+              "id": "r2",
+              "range": [0.6449, 0.8905],
+              "description": "Medium",
+              "icon": [null, null],
+              "judgment": "normal"
+            },
+            {
+              "id": "r3",
+              "range": [0.8906, null],
+              "description": "Light",
+              "icon": [null, null],
+              "judgment": "normal"
+            }
+          ]
+        },
+        {
+          "id": "m16_4",
+          "index": 4,
+          "type": "float",
+          "name": "Value standard deviation",
+          "description": false,
+          "scores": [
+            {
+              "id": "r1",
+              "range": [0.0, 0.1903],
+              "description": "Low",
+              "icon": ["fas", "exclamation-triangle"],
+              "judgment": "bad"
+            },
+            {
+              "id": "r2",
+              "range": [0.1904, 0.3147],
+              "description": "Medium",
+              "icon": ["far", "check-circle"],
+              "judgment": "good"
+            },
+            {
+              "id": "r3",
+              "range": [0.3148, null],
+              "description": "High",
+              "icon": ["fas", "exclamation-triangle"],
+              "judgment": "bad"
+            }
+          ]
+        }
+      ]
+    },
+    "m17": {
+      "id": "m17",
+      "name": "Distinct values of Hue, Saturation, and Value",
+      "description": "The number of distinct values of Hue, Saturation, and Value in the HSV color space after color reduction; only values covering more than 0.1% of image are counted.",
+      "evidence": 2,
+      "relevance": 2,
+      "speed": 2,
+      "segmentation_required": false,
+      "references": [
+        {
+          "title": "Miniukovich, A. and De Angeli, A. (2014). Visual Impressions of Mobile App Interfaces. In Proceedings of the 8th Nordic Conference on Human-Computer Interaction (NordiCHI '14), pp. 31-40. ACM. doi: https://doi.org/10.1145/2639189.2641219",
+          "url": "https://doi.org/10.1145/2639189.2641219"
+        },
+        {
+          "title": "Miniukovich, A. and De Angeli, A. (2014). Quantification of Interface Visual Complexity. In Proceedings of the 2014 International Working Conference on Advanced Visual Interfaces (AVI '14), pp. 153-160. ACM. doi: https://doi.org/10.1145/2598153.2598173",
+          "url": "https://doi.org/10.1145/2598153.2598173"
+        },
+        {
+          "title": "Hasler, D. and Suesstrunk, S.E. (2003). Measuring Colorfulness in Natural Images. In Human Vision and Electronic Imaging VIII, 5007, 87-95. SPIE. doi: https://doi.org/10.1117/12.477378",
+          "url": "https://doi.org/10.1117/12.477378"
+        }
+      ],
+      "results": [
+        {
+          "id": "m17_0",
+          "index": 0,
+          "type": "int",
+          "name": "Number of distinct Hue values",
+          "description": false,
+          "scores": [
+            {
+              "id": "r1",
+              "range": [1, 29],
+              "description": "Meaningless",
+              "icon": [null, null],
+              "judgment": "normal"
+            },
+            {
+              "id": "r2",
+              "range": [30, 76],
+              "description": "Meaningless",
+              "icon": [null, null],
+              "judgment": "normal"
+            },
+            {
+              "id": "r3",
+              "range": [77, 255],
+              "description": "Meaningless",
+              "icon": [null, null],
+              "judgment": "normal"
+            }
+          ]
+        },
+        {
+          "id": "m17_1",
+          "index": 1,
+          "type": "int",
+          "name": "Number of distinct Saturation values",
+          "description": false,
+          "scores": [
+            {
+              "id": "r1",
+              "range": [1, 34],
+              "description": "Meaningless",
+              "icon": [null, null],
+              "judgment": "normal"
+            },
+            {
+              "id": "r2",
+              "range": [35, 131],
+              "description": "Meaningless",
+              "icon": [null, null],
+              "judgment": "normal"
+            },
+            {
+              "id": "r3",
+              "range": [132, 255],
+              "description": "Meaningless",
+              "icon": [null, null],
+              "judgment": "normal"
+            }
+          ]
+        },
+        {
+          "id": "m17_2",
+          "index": 2,
+          "type": "int",
+          "name": "Number of distinct Value values",
+          "description": false,
+          "scores": [
+            {
+              "id": "r1",
+              "range": [1, 47],
+              "description": "Meaningless",
+              "icon": [null, null],
+              "judgment": "normal"
+            },
+            {
+              "id": "r2",
+              "range": [48, 163],
+              "description": "Meaningless",
+              "icon": [null, null],
+              "judgment": "normal"
+            },
+            {
+              "id": "r3",
+              "range": [164, 255],
+              "description": "Meaningless",
+              "icon": [null, null],
+              "judgment": "normal"
+            }
+          ]
+        }
+      ]
+    },
+    "m18": {
+      "id": "m18",
+      "name": "NIMA (Neural IMage Assessment)",
+      "description": "The predicted technical and aesthetic qualities of images.",
+      "evidence": 2,
+      "relevance": 2,
+      "speed": 2,
+      "segmentation_required": false,
+      "references": [
+        {
+          "title": "Talebi, H. and Milanfar, P. (2018). NIMA: Neural Image Assessment. IEEE Transactions on Image Processing, 27(8), 3998-4011. doi: https://doi.org/10.1109/TIP.2018.2831899",
+          "url": "https://doi.org/10.1109/TIP.2018.2831899"
+        }
+      ],
+      "results": [
+        {
+          "id": "m18_0",
+          "index": 0,
+          "type": "float",
+          "name": "NIMA mean score",
+          "description": false,
+          "scores": [
+            {
+              "id": "r1",
+              "range": [0.0, 4.728],
+              "description": "Poor",
+              "icon": ["fas", "exclamation-triangle"],
+              "judgment": "bad"
+            },
+            {
+              "id": "r2",
+              "range": [4.729, 5.8193],
+              "description": "Fair",
+              "icon": [null, null],
+              "judgment": "normal"
+            },
+            {
+              "id": "r3",
+              "range": [5.8194, 10.0],
+              "description": "Good",
+              "icon": ["far", "check-circle"],
+              "judgment": "good"
+            }
+          ]
+        },
+        {
+          "id": "m18_1",
+          "index": 1,
+          "type": "float",
+          "name": "NIMA standard deviation score",
+          "description": false,
+          "scores": [
+            {
+              "id": "r1",
+              "range": [0.0, 1.7074],
+              "description": "Meaningless",
+              "icon": [null, null],
+              "judgment": "normal"
+            },
+            {
+              "id": "r2",
+              "range": [1.7075, 1.8683],
+              "description": "Meaningless",
+              "icon": [null, null],
+              "judgment": "normal"
+            },
+            {
+              "id": "r3",
+              "range": [1.8684, null],
+              "description": "Meaningless",
+              "icon": [null, null],
+              "judgment": "normal"
+            }
+          ]
+        }
+      ]
+    },
+    "m19": {
+      "id": "m19",
+      "name": "Distinct RGB values per dynamic cluster",
+      "description": "The ratio of distinct RGB values to the number of dynamic clusters.",
+      "evidence": 3,
+      "relevance": 3,
+      "speed": 1,
+      "segmentation_required": false,
+      "references": [
+        {
+          "title": "Miniukovich, A. and De Angeli, A. (2015). Computation of Interface Aesthetics. In Proceedings of the 33rd Annual ACM Conference on Human Factors in Computing Systems (CHI '15), pp. 1163-1172. ACM. doi: https://doi.org/10.1145/2702123.2702575",
+          "url": "https://doi.org/10.1145/2702123.2702575"
+        },
+        {
+          "title": "Miniukovich, A. and De Angeli, A. (2014). Visual Impressions of Mobile App Interfaces. In Proceedings of the 8th Nordic Conference on Human-Computer Interaction (NordiCHI '14), pp. 31-40. ACM. doi: https://doi.org/10.1145/2639189.2641219",
+          "url": "https://doi.org/10.1145/2639189.2641219"
+        }
+      ],
+      "results": [
+        {
+          "id": "m19_0",
+          "index": 0,
+          "type": "float",
+          "name": "Ratio of distinct RGB values to the number of dynamic clusters",
+          "description": false,
+          "scores": [
+            {
+              "id": "r1",
+              "range": [0, 12.2146],
+              "description": "Low color depth",
+              "icon": [null, null],
+              "judgment": "normal"
+            },
+            {
+              "id": "r2",
+              "range": [12.2147, 18.5563],
+              "description": "Fair",
+              "icon": [null, null],
+              "judgment": "normal"
+            },
+            {
+              "id": "r3",
+              "range": [18.5564, null],
+              "description": "High color depth",
+              "icon": [null, null],
+              "judgment": "normal"
+            }
+          ]
+        }
+      ]
+    },
+    "m20": {
+      "id": "m20",
+      "name": "Color harmony",
+      "description": "The closest harmonic color scheme and distance to it.",
+      "evidence": 3,
+      "relevance": 3,
+      "speed": 0,
+      "segmentation_required": false,
+      "references": [
+        {
+          "title": "Cohen-Or, D., Sorkine, O., Gal, R., Leyvand, T., and Xu, Y.Q. (2006). Color Harmonization. ACM Transactions on Graphics, 25(3), 624-630. doi: https://doi.org/10.1145/1141911.1141933",
+          "url": "https://doi.org/10.1145/1141911.1141933"
+        }
+      ],
+      "results": [
+        {
+          "id": "m20_0",
+          "index": 0,
+          "type": "float",
+          "name": "Distance to the closest harmonic template",
+          "description": false,
+          "scores": [
+            {
+              "id": "r1",
+              "range": [0.0, 259.2499],
+              "description": "Good",
+              "icon": ["far", "check-circle"],
+              "judgment": "good"
+            },
+            {
+              "id": "r2",
+              "range": [259.2500, 3113.7350],
+              "description": "Fair",
+              "icon": [null, null],
+              "judgment": "normal"
+            },
+            {
+              "id": "r3",
+              "range": [3113.7351, null],
+              "description": "Poor",
+              "icon": ["fas", "exclamation-triangle"],
+              "judgment": "bad"
+            }
+          ]
+        },
+        {
+          "id": "m20_1",
+          "index": 1,
+          "type": "b64",
+          "name": "Harmonized image",
+          "description": "Harmonized image based on the closest harmonic template with minimal changes."
+        },
+        {
+          "id": "m20_2",
+          "index": 2,
+          "type": "b64",
+          "name": "Source and target hues",
+          "description": "The hue histogram of the image before and after harmonization."
+        }
+      ]
+    },
     "m21": {
       "id": "m21",
       "name": "Grid quality",
@@ -568,98 +1475,26 @@
       "relevance": 4,
       "speed": 2,
       "segmentation_required": true,
-=======
-    "m10": {
-      "id": "m10",
-      "name": "WAVE (Weighted Affective Valence Estimates)",
-      "description": "The mean of a mapping of pixel colors to the color preference values.",
-      "evidence": 3,
-      "relevance": 2,
-      "speed": 2,
-      "references": [
-        {
-          "title": "Palmer, S.E. and Schloss, K.B. (2010). An Ecological Valence Theory of Human Color Preference. Proceedings of the National Academy of Sciences, 107(19), 8877-8882. doi: https://doi.org/10.1073/pnas.0906172107",
-          "url": "https://doi.org/10.1073/pnas.0906172107"
-        }
-      ],
-      "results": [
-        {
-          "id": "m10_0",
-          "index": 0,
-          "type": "float",
-          "name": "Average WAVE score across pixels",
-          "description": false,
-          "scores": [
-            {
-              "id": "r1",
-              "range": [0.0, 0.5009],
-              "description": "Poor",
-              "icon": ["fas", "exclamation-triangle"],
-              "judgment": "bad"
-            },
-            {
-              "id": "r2",
-              "range": [0.5010, 0.6126],
-              "description": "Fair",
-              "icon": [null, null],
-              "judgment": "normal"
-            },
-            {
-              "id": "r3",
-              "range": [0.6127, 1.0],
-              "description": "Good",
-              "icon": ["far", "check-circle"],
-              "judgment": "good"
-            }
-          ]
-        }
-      ]
-    },
-    "m11": {
-      "id": "m11",
-      "name": "Static clusters",
-      "description": "The number of static 32-sized color clusters; only clusters with more than five values are counted.",
-      "evidence": 2,
-      "relevance": 3,
-      "speed": 2,
->>>>>>> e735f86e
       "references": [
         {
           "title": "Miniukovich, A. and De Angeli, A. (2015). Computation of Interface Aesthetics. In Proceedings of the 33rd Annual ACM Conference on Human Factors in Computing Systems (CHI '15), pp. 1163-1172. ACM. doi: https://doi.org/10.1145/2702123.2702575",
           "url": "https://doi.org/10.1145/2702123.2702575"
         },
         {
-<<<<<<< HEAD
           "title": "Balinsky, H. (2006). Evaluating Interface Aesthetics: Measure of Symmetry. In Digital publishing (Vol. 6076, pp. 52-63). SPIE. doi: https://doi.org/10.1117/12.642120",
           "url": "https://doi.org/10.1117/12.642120"
-=======
-          "title": "Miniukovich, A. and De Angeli, A. (2014). Visual Impressions of Mobile App Interfaces. In Proceedings of the 8th Nordic Conference on Human-Computer Interaction (NordiCHI '14), pp. 31-40. ACM. doi: https://doi.org/10.1145/2639189.2641219",
-          "url": "https://doi.org/10.1145/2639189.2641219"
-        },
-        {
-          "title": "Miniukovich, A. and De Angeli, A. (2014). Quantification of Interface Visual Complexity. In Proceedings of the 2014 International Working Conference on Advanced Visual Interfaces (AVI '14), pp. 153-160. ACM. doi: https://doi.org/10.1145/2598153.2598173",
-          "url": "https://doi.org/10.1145/2598153.2598173"
->>>>>>> e735f86e
-        }
-      ],
-      "results": [
-        {
-<<<<<<< HEAD
+        }
+      ],
+      "results": [
+        {
           "id": "m21_0",
           "index": 0,
           "type": "int",
           "name": "Number of visual GUI blocks",
-=======
-          "id": "m11_0",
-          "index": 0,
-          "type": "int",
-          "name": "Number of static color clusters",
->>>>>>> e735f86e
-          "description": false,
-          "scores": [
-            {
-              "id": "r1",
-<<<<<<< HEAD
+          "description": false,
+          "scores": [
+            {
+              "id": "r1",
               "range": [0, 18],
               "description": "Meaningless",
               "icon": [null, null],
@@ -669,23 +1504,11 @@
               "id": "r2",
               "range": [19, 34],
               "description": "Meaningless",
-=======
-              "range": [0, 809],
-              "description": "Colorless",
-              "icon": ["far", "check-circle"],
-              "judgment": "good"
-            },
-            {
-              "id": "r2",
-              "range": [810, 2550],
-              "description": "Fair",
->>>>>>> e735f86e
-              "icon": [null, null],
-              "judgment": "normal"
-            },
-            {
-              "id": "r3",
-<<<<<<< HEAD
+              "icon": [null, null],
+              "judgment": "normal"
+            },
+            {
+              "id": "r3",
               "range": [35, null],
               "description": "Meaningless",
               "icon": [null, null],
@@ -698,811 +1521,273 @@
           "index": 1,
           "type": "int",
           "name": "Number of visual GUI blocks - without children",
-=======
-              "range": [2551, 32768],
-              "description": "Colorful",
-              "icon": ["fas", "exclamation-triangle"],
-              "judgment": "bad"
-            }
-          ]
-        }
-      ]
-    },
-    "m12": {
-      "id": "m12",
-      "name": "Dynamic clusters",
-      "description": "The number of dynamic color clusters after color reduction; only RGB values covering more than five pixels are counted. If a difference between two colors in a color cube is less than or equal to three, two colors are united in the same cluster, which continues recursively for all colors.",
-      "evidence": 3,
-      "relevance": 3,
-      "speed": 1,
-      "references": [
-        {
-          "title": "Miniukovich, A. and De Angeli, A. (2015). Computation of Interface Aesthetics. In Proceedings of the 33rd Annual ACM Conference on Human Factors in Computing Systems (CHI '15), pp. 1163-1172. ACM. doi: https://doi.org/10.1145/2702123.2702575",
-          "url": "https://doi.org/10.1145/2702123.2702575"
-        },
-        {
-          "title": "Miniukovich, A. and De Angeli, A. (2014). Visual Impressions of Mobile App Interfaces. In Proceedings of the 8th Nordic Conference on Human-Computer Interaction (NordiCHI '14), pp. 31-40. ACM. doi: https://doi.org/10.1145/2639189.2641219",
-          "url": "https://doi.org/10.1145/2639189.2641219"
-        },
-        {
-          "title": "Miniukovich, A. and De Angeli, A. (2014). Quantification of Interface Visual Complexity. In Proceedings of the 2014 International Working Conference on Advanced Visual Interfaces (AVI '14), pp. 153-160. ACM. doi: https://doi.org/10.1145/2598153.2598173",
-          "url": "https://doi.org/10.1145/2598153.2598173"
-        }
-      ],
-      "results": [
-        {
-          "id": "m12_0",
-          "index": 0,
-          "type": "int",
-          "name": "Number of dynamic color clusters",
->>>>>>> e735f86e
-          "description": false,
-          "scores": [
-            {
-              "id": "r1",
-<<<<<<< HEAD
+          "description": false,
+          "scores": [
+            {
+              "id": "r1",
               "range": [0, 14],
               "description": "Meaningless",
-=======
-              "range": [0, 132],
-              "description": "Colorless",
-              "icon": ["far", "check-circle"],
-              "judgment": "good"
-            },
-            {
-              "id": "r2",
-              "range": [133, 443],
-              "description": "Fair",
->>>>>>> e735f86e
-              "icon": [null, null],
-              "judgment": "normal"
-            },
-            {
-<<<<<<< HEAD
+              "icon": [null, null],
+              "judgment": "normal"
+            },
+            {
               "id": "r2",
               "range": [15, 28],
               "description": "Meaningless",
-=======
-              "id": "r3",
-              "range": [444, null],
-              "description": "Colorful",
-              "icon": ["fas", "exclamation-triangle"],
-              "judgment": "bad"
-            }
-          ]
-        }
-      ]
-    },
-    "m13": {
-      "id": "m13",
-      "name": "Luminance standard deviation",
-      "description": "The standard deviation of pixel luminance.",
-      "evidence": 3,
-      "relevance": 3,
-      "speed": 2,
-      "references": [
-        {
-          "title": "Miniukovich, A. and De Angeli, A. (2014). Quantification of Interface Visual Complexity. In Proceedings of the 2014 International Working Conference on Advanced Visual Interfaces (AVI '14), pp. 153-160. ACM. doi: https://doi.org/10.1145/2598153.2598173",
-          "url": "https://doi.org/10.1145/2598153.2598173"
-        }
-      ],
-      "results": [
-        {
-          "id": "m13_0",
-          "index": 0,
-          "type": "float",
-          "name": "Luminance standard deviation",
-          "description": false,
-          "scores": [
-            {
-              "id": "r1",
-              "range": [0.0, 56.4449],
-              "description": "Low",
-              "icon": ["fas", "exclamation-triangle"],
-              "judgment": "bad"
-            },
-            {
-              "id": "r2",
-              "range": [56.4450, 85.9416],
-              "description": "Medium",
-              "icon": ["far", "check-circle"],
-              "judgment": "good"
-            },
-            {
-              "id": "r3",
-              "range": [85.9417, null],
-              "description": "High",
-              "icon": ["fas", "exclamation-triangle"],
-              "judgment": "bad"
-            }
-          ]
-        }
-      ]
-    },
-    "m14": {
-      "id": "m14",
-      "name": "LAB average and standard deviation",
-      "description": "LAB color space average and standard deviation.",
-      "evidence": 3,
-      "relevance": 2,
-      "speed": 2,
-      "references": [
-        {
-          "title": "Hasler, D. and Suesstrunk, S.E. (2003). Measuring Colorfulness in Natural Images. In Human Vision and Electronic Imaging VIII, 5007, 87-95. SPIE. doi: https://doi.org/10.1117/12.477378",
-          "url": "https://doi.org/10.1117/12.477378"
-        }
-      ],
-      "results": [
-        {
-          "id": "m14_0",
-          "index": 0,
-          "type": "float",
-          "name": "Lightness average",
-          "description": false,
-          "scores": [
-            {
-              "id": "r1",
-              "range": [0.0, 61.1937],
-              "description": "Dark",
->>>>>>> e735f86e
-              "icon": [null, null],
-              "judgment": "normal"
-            },
-            {
-<<<<<<< HEAD
+              "icon": [null, null],
+              "judgment": "normal"
+            },
+            {
               "id": "r3",
               "range": [29, null],
               "description": "Meaningless",
-=======
-              "id": "r2",
-              "range": [61.1938, 85.945],
-              "description": "Medium",
-              "icon": ["far", "check-circle"],
-              "judgment": "good"
-            },
-            {
-              "id": "r3",
-              "range": [85.946, 100.0],
-              "description": "Light",
->>>>>>> e735f86e
-              "icon": [null, null],
-              "judgment": "normal"
-            }
-          ]
-        },
-        {
-<<<<<<< HEAD
+              "icon": [null, null],
+              "judgment": "normal"
+            }
+          ]
+        },
+        {
           "id": "m21_2",
           "index": 2,
           "type": "int",
           "name": "Number of alignment points",
-=======
-          "id": "m14_1",
-          "index": 1,
-          "type": "float",
-          "name": "Lightness standard deviation",
-          "description": false,
-          "scores": [
-            {
-              "id": "r1",
-              "range": [0.0, 21.203],
-              "description": "Low",
-              "icon": ["fas", "exclamation-triangle"],
-              "judgment": "bad"
-            },
-            {
-              "id": "r2",
-              "range": [21.204, 32.748],
-              "description": "Medium",
-              "icon": ["far", "check-circle"],
-              "judgment": "good"
-            },
-            {
-              "id": "r3",
-              "range": [32.749, null],
-              "description": "High",
-              "icon": ["fas", "exclamation-triangle"],
-              "judgment": "bad"
-            }
-          ]
-        },
-        {
-          "id": "m14_2",
-          "index": 2,
-          "type": "float",
-          "name": "A (green-red) average",
->>>>>>> e735f86e
-          "description": false,
-          "scores": [
-            {
-              "id": "r1",
-<<<<<<< HEAD
+          "description": false,
+          "scores": [
+            {
+              "id": "r1",
               "range": [0, 52],
-=======
-              "range": [-128.0, 0.1141],
->>>>>>> e735f86e
-              "description": "Meaningless",
-              "icon": [null, null],
-              "judgment": "normal"
-            },
-            {
-              "id": "r2",
-<<<<<<< HEAD
+              "description": "Meaningless",
+              "icon": [null, null],
+              "judgment": "normal"
+            },
+            {
+              "id": "r2",
               "range": [53, 87],
-=======
-              "range": [0.1142, 3.7987],
->>>>>>> e735f86e
-              "description": "Meaningless",
-              "icon": [null, null],
-              "judgment": "normal"
-            },
-            {
-              "id": "r3",
-<<<<<<< HEAD
+              "description": "Meaningless",
+              "icon": [null, null],
+              "judgment": "normal"
+            },
+            {
+              "id": "r3",
               "range": [88, null],
-=======
-              "range": [3.7988, 128.0],
->>>>>>> e735f86e
-              "description": "Meaningless",
-              "icon": [null, null],
-              "judgment": "normal"
-            }
-          ]
-        },
-        {
-<<<<<<< HEAD
+              "description": "Meaningless",
+              "icon": [null, null],
+              "judgment": "normal"
+            }
+          ]
+        },
+        {
           "id": "m21_3",
           "index": 3,
           "type": "int",
           "name": "Number of alignment points - without children",
-=======
-          "id": "m14_3",
-          "index": 3,
-          "type": "float",
-          "name": "A (green-red) standard deviation",
->>>>>>> e735f86e
-          "description": false,
-          "scores": [
-            {
-              "id": "r1",
-<<<<<<< HEAD
+          "description": false,
+          "scores": [
+            {
+              "id": "r1",
               "range": [0, 43],
-=======
-              "range": [0.0, 5.3333],
->>>>>>> e735f86e
-              "description": "Meaningless",
-              "icon": [null, null],
-              "judgment": "normal"
-            },
-            {
-              "id": "r2",
-<<<<<<< HEAD
+              "description": "Meaningless",
+              "icon": [null, null],
+              "judgment": "normal"
+            },
+            {
+              "id": "r2",
               "range": [44, 77],
-=======
-              "range": [5.3334, 12.1716],
->>>>>>> e735f86e
-              "description": "Meaningless",
-              "icon": [null, null],
-              "judgment": "normal"
-            },
-            {
-              "id": "r3",
-<<<<<<< HEAD
+              "description": "Meaningless",
+              "icon": [null, null],
+              "judgment": "normal"
+            },
+            {
+              "id": "r3",
               "range": [78, null],
-=======
-              "range": [12.1717, null],
->>>>>>> e735f86e
-              "description": "Meaningless",
-              "icon": [null, null],
-              "judgment": "normal"
-            }
-          ]
-        },
-        {
-<<<<<<< HEAD
+              "description": "Meaningless",
+              "icon": [null, null],
+              "judgment": "normal"
+            }
+          ]
+        },
+        {
           "id": "m21_4",
           "index": 4,
           "type": "int",
           "name": "Number of block sizes",
-=======
-          "id": "m14_4",
-          "index": 4,
-          "type": "float",
-          "name": "B (blue-yellow) average",
->>>>>>> e735f86e
-          "description": false,
-          "scores": [
-            {
-              "id": "r1",
-<<<<<<< HEAD
+          "description": false,
+          "scores": [
+            {
+              "id": "r1",
               "range": [0, 14],
-=======
-              "range": [-128.0, -2.4527],
->>>>>>> e735f86e
-              "description": "Meaningless",
-              "icon": [null, null],
-              "judgment": "normal"
-            },
-            {
-              "id": "r2",
-<<<<<<< HEAD
+              "description": "Meaningless",
+              "icon": [null, null],
+              "judgment": "normal"
+            },
+            {
+              "id": "r2",
               "range": [15, 22],
-=======
-              "range": [-2.4526, 2.568],
->>>>>>> e735f86e
-              "description": "Meaningless",
-              "icon": [null, null],
-              "judgment": "normal"
-            },
-            {
-              "id": "r3",
-<<<<<<< HEAD
+              "description": "Meaningless",
+              "icon": [null, null],
+              "judgment": "normal"
+            },
+            {
+              "id": "r3",
               "range": [23, null],
-=======
-              "range": [2.569, 128.0],
->>>>>>> e735f86e
-              "description": "Meaningless",
-              "icon": [null, null],
-              "judgment": "normal"
-            }
-          ]
-        },
-        {
-<<<<<<< HEAD
+              "description": "Meaningless",
+              "icon": [null, null],
+              "judgment": "normal"
+            }
+          ]
+        },
+        {
           "id": "m21_5",
           "index": 5,
           "type": "int",
           "name": "Number of block sizes - without children",
-=======
-          "id": "m14_5",
-          "index": 5,
-          "type": "float",
-          "name": "B (blue-yellow) standard deviation",
->>>>>>> e735f86e
-          "description": false,
-          "scores": [
-            {
-              "id": "r1",
-<<<<<<< HEAD
+          "description": false,
+          "scores": [
+            {
+              "id": "r1",
               "range": [0, 12],
-=======
-              "range": [0.0, 8.4718],
->>>>>>> e735f86e
-              "description": "Meaningless",
-              "icon": [null, null],
-              "judgment": "normal"
-            },
-            {
-              "id": "r2",
-<<<<<<< HEAD
+              "description": "Meaningless",
+              "icon": [null, null],
+              "judgment": "normal"
+            },
+            {
+              "id": "r2",
               "range": [13, 19],
-=======
-              "range": [8.4719, 17.3737],
->>>>>>> e735f86e
-              "description": "Meaningless",
-              "icon": [null, null],
-              "judgment": "normal"
-            },
-            {
-              "id": "r3",
-<<<<<<< HEAD
+              "description": "Meaningless",
+              "icon": [null, null],
+              "judgment": "normal"
+            },
+            {
+              "id": "r3",
               "range": [20, null],
-=======
-              "range": [17.3738, null],
->>>>>>> e735f86e
-              "description": "Meaningless",
-              "icon": [null, null],
-              "judgment": "normal"
-            }
-          ]
-<<<<<<< HEAD
+              "description": "Meaningless",
+              "icon": [null, null],
+              "judgment": "normal"
+            }
+          ]
         },
         {
           "id": "m21_6",
           "index": 6,
           "type": "float",
           "name": "GUI coverage",
-=======
-        }
-      ]
-    },
-    "m15": {
-      "id": "m15",
-      "name": "Colorfulness (Hasler and Süsstrunk)",
-      "description": "The colorfulness in natural images.",
-      "evidence": 4,
-      "relevance": 3,
-      "speed": 2,
-      "references": [
-        {
-          "title": "Hasler, D. and Suesstrunk, S.E. (2003). Measuring Colorfulness in Natural Images. In Human Vision and Electronic Imaging VIII, 5007, 87-95. SPIE. doi: https://doi.org/10.1117/12.477378",
-          "url": "https://doi.org/10.1117/12.477378"
-        }
-      ],
-      "results": [
-        {
-          "id": "m15_0",
-          "index": 0,
-          "type": "float",
-          "name": "Colorfulness",
-          "description": false,
-          "scores": [
-            {
-              "id": "r1",
-              "range": [0.0, 26.0989],
-              "description": "Less colorful",
-              "icon": [null, null],
-              "judgment": "normal"
-            },
-            {
-              "id": "r2",
-              "range": [26.0990, 54.1463],
-              "description": "Fair",
-              "icon": [null, null],
-              "judgment": "normal"
-            },
-            {
-              "id": "r3",
-              "range": [54.1464, null],
-              "description": "More colorful",
-              "icon": [null, null],
-              "judgment": "normal"
-            }
-          ]
-        }
-      ]
-    },
-    "m16": {
-      "id": "m16",
-      "name": "HSV average and standard deviation",
-      "description": "HSV color space average and standard deviation.",
-      "evidence": 3,
-      "relevance": 2,
-      "speed": 2,
-      "references": [
-        {
-          "title": "Hasler, D. and Suesstrunk, S.E. (2003). Measuring Colorfulness in Natural Images. In Human Vision and Electronic Imaging VIII, 5007, 87-95. SPIE. doi: https://doi.org/10.1117/12.477378",
-          "url": "https://doi.org/10.1117/12.477378"
-        }
-      ],
-      "results": [
-        {
-          "id": "m16_0",
-          "index": 0,
-          "type": "float",
-          "name": "Hue average",
->>>>>>> e735f86e
-          "description": false,
-          "scores": [
-            {
-              "id": "r1",
-<<<<<<< HEAD
+          "description": false,
+          "scores": [
+            {
+              "id": "r1",
               "range": [0, 0.0084],
-=======
-              "range": [0.0, 17.4804],
->>>>>>> e735f86e
-              "description": "Meaningless",
-              "icon": [null, null],
-              "judgment": "normal"
-            },
-            {
-              "id": "r2",
-<<<<<<< HEAD
+              "description": "Meaningless",
+              "icon": [null, null],
+              "judgment": "normal"
+            },
+            {
+              "id": "r2",
               "range": [0.0085, 0.1366],
-=======
-              "range": [17.4805, 352.5483],
->>>>>>> e735f86e
-              "description": "Meaningless",
-              "icon": [null, null],
-              "judgment": "normal"
-            },
-            {
-              "id": "r3",
-<<<<<<< HEAD
+              "description": "Meaningless",
+              "icon": [null, null],
+              "judgment": "normal"
+            },
+            {
+              "id": "r3",
               "range": [0.1367, 1],
-=======
-              "range": [352.5484, null],
->>>>>>> e735f86e
-              "description": "Meaningless",
-              "icon": [null, null],
-              "judgment": "normal"
-            }
-          ]
-        },
-        {
-<<<<<<< HEAD
+              "description": "Meaningless",
+              "icon": [null, null],
+              "judgment": "normal"
+            }
+          ]
+        },
+        {
           "id": "m21_7",
           "index": 7,
           "type": "float",
           "name": "GUI coverage - without children",
-=======
-          "id": "m16_1",
-          "index": 1,
-          "type": "float",
-          "name": "Saturation average",
-          "description": false,
-          "scores": [
-            {
-              "id": "r1",
-              "range": [0.0, 0.0738],
-              "description": "Low",
-              "icon": ["fas", "exclamation-triangle"],
-              "judgment": "bad"
-            },
-            {
-              "id": "r2",
-              "range": [0.0739, 0.2468],
-              "description": "Medium",
-              "icon": ["far", "check-circle"],
-              "judgment": "good"
-            },
-            {
-              "id": "r3",
-              "range": [0.2469, null],
-              "description": "High",
-              "icon": ["fas", "exclamation-triangle"],
-              "judgment": "bad"
-            }
-          ]
-        },
-        {
-          "id": "m16_2",
-          "index": 2,
-          "type": "float",
-          "name": "Saturation standard deviation",
-          "description": false,
-          "scores": [
-            {
-              "id": "r1",
-              "range": [0.0, 0.1652],
-              "description": "Low",
-              "icon": ["fas", "exclamation-triangle"],
-              "judgment": "bad"
-            },
-            {
-              "id": "r2",
-              "range": [0.1653, 0.2777],
-              "description": "Medium",
-              "icon": ["far", "check-circle"],
-              "judgment": "good"
-            },
-            {
-              "id": "r3",
-              "range": [0.2778, null],
-              "description": "High",
-              "icon": ["fas", "exclamation-triangle"],
-              "judgment": "bad"
-            }
-          ]
-        },
-        {
-          "id": "m16_3",
-          "index": 3,
-          "type": "float",
-          "name": "Value average",
-          "description": false,
-          "scores": [
-            {
-              "id": "r1",
-              "range": [0.0, 0.6448],
-              "description": "Dark",
-              "icon": [null, null],
-              "judgment": "normal"
-            },
-            {
-              "id": "r2",
-              "range": [0.6449, 0.8905],
-              "description": "Medium",
-              "icon": [null, null],
-              "judgment": "normal"
-            },
-            {
-              "id": "r3",
-              "range": [0.8906, null],
-              "description": "Light",
-              "icon": [null, null],
-              "judgment": "normal"
-            }
-          ]
-        },
-        {
-          "id": "m16_4",
-          "index": 4,
-          "type": "float",
-          "name": "Value standard deviation",
-          "description": false,
-          "scores": [
-            {
-              "id": "r1",
-              "range": [0.0, 0.1903],
-              "description": "Low",
-              "icon": ["fas", "exclamation-triangle"],
-              "judgment": "bad"
-            },
-            {
-              "id": "r2",
-              "range": [0.1904, 0.3147],
-              "description": "Medium",
-              "icon": ["far", "check-circle"],
-              "judgment": "good"
-            },
-            {
-              "id": "r3",
-              "range": [0.3148, null],
-              "description": "High",
-              "icon": ["fas", "exclamation-triangle"],
-              "judgment": "bad"
-            }
-          ]
-        }
-      ]
-    },
-    "m17": {
-      "id": "m17",
-      "name": "Distinct values of Hue, Saturation, and Value",
-      "description": "The number of distinct values of Hue, Saturation, and Value in the HSV color space after color reduction; only values covering more than 0.1% of image are counted.",
-      "evidence": 2,
-      "relevance": 2,
-      "speed": 2,
-      "references": [
-        {
-          "title": "Miniukovich, A. and De Angeli, A. (2014). Visual Impressions of Mobile App Interfaces. In Proceedings of the 8th Nordic Conference on Human-Computer Interaction (NordiCHI '14), pp. 31-40. ACM. doi: https://doi.org/10.1145/2639189.2641219",
-          "url": "https://doi.org/10.1145/2639189.2641219"
-        },
-        {
-          "title": "Miniukovich, A. and De Angeli, A. (2014). Quantification of Interface Visual Complexity. In Proceedings of the 2014 International Working Conference on Advanced Visual Interfaces (AVI '14), pp. 153-160. ACM. doi: https://doi.org/10.1145/2598153.2598173",
-          "url": "https://doi.org/10.1145/2598153.2598173"
-        },
-        {
-          "title": "Hasler, D. and Suesstrunk, S.E. (2003). Measuring Colorfulness in Natural Images. In Human Vision and Electronic Imaging VIII, 5007, 87-95. SPIE. doi: https://doi.org/10.1117/12.477378",
-          "url": "https://doi.org/10.1117/12.477378"
-        }
-      ],
-      "results": [
-        {
-          "id": "m17_0",
-          "index": 0,
-          "type": "int",
-          "name": "Number of distinct Hue values",
->>>>>>> e735f86e
-          "description": false,
-          "scores": [
-            {
-              "id": "r1",
-<<<<<<< HEAD
+          "description": false,
+          "scores": [
+            {
+              "id": "r1",
               "range": [0, 0.0044],
-=======
-              "range": [1, 29],
->>>>>>> e735f86e
-              "description": "Meaningless",
-              "icon": [null, null],
-              "judgment": "normal"
-            },
-            {
-              "id": "r2",
-<<<<<<< HEAD
+              "description": "Meaningless",
+              "icon": [null, null],
+              "judgment": "normal"
+            },
+            {
+              "id": "r2",
               "range": [0.0045, 0.1155],
-=======
-              "range": [30, 76],
->>>>>>> e735f86e
-              "description": "Meaningless",
-              "icon": [null, null],
-              "judgment": "normal"
-            },
-            {
-              "id": "r3",
-<<<<<<< HEAD
+              "description": "Meaningless",
+              "icon": [null, null],
+              "judgment": "normal"
+            },
+            {
+              "id": "r3",
               "range": [0.1156, 1],
-=======
-              "range": [77, 255],
->>>>>>> e735f86e
-              "description": "Meaningless",
-              "icon": [null, null],
-              "judgment": "normal"
-            }
-          ]
-        },
-        {
-<<<<<<< HEAD
+              "description": "Meaningless",
+              "icon": [null, null],
+              "judgment": "normal"
+            }
+          ]
+        },
+        {
           "id": "m21_8",
           "index": 8,
           "type": "int",
           "name": "Number of vertical block sizes",
-=======
-          "id": "m17_1",
-          "index": 1,
-          "type": "int",
-          "name": "Number of distinct Saturation values",
->>>>>>> e735f86e
-          "description": false,
-          "scores": [
-            {
-              "id": "r1",
-<<<<<<< HEAD
+          "description": false,
+          "scores": [
+            {
+              "id": "r1",
               "range": [0, 9],
-=======
-              "range": [1, 34],
->>>>>>> e735f86e
-              "description": "Meaningless",
-              "icon": [null, null],
-              "judgment": "normal"
-            },
-            {
-              "id": "r2",
-<<<<<<< HEAD
+              "description": "Meaningless",
+              "icon": [null, null],
+              "judgment": "normal"
+            },
+            {
+              "id": "r2",
               "range": [10, 14],
-=======
-              "range": [35, 131],
->>>>>>> e735f86e
-              "description": "Meaningless",
-              "icon": [null, null],
-              "judgment": "normal"
-            },
-            {
-              "id": "r3",
-<<<<<<< HEAD
+              "description": "Meaningless",
+              "icon": [null, null],
+              "judgment": "normal"
+            },
+            {
+              "id": "r3",
               "range": [15, null],
-=======
-              "range": [132, 255],
->>>>>>> e735f86e
-              "description": "Meaningless",
-              "icon": [null, null],
-              "judgment": "normal"
-            }
-          ]
-        },
-        {
-<<<<<<< HEAD
+              "description": "Meaningless",
+              "icon": [null, null],
+              "judgment": "normal"
+            }
+          ]
+        },
+        {
           "id": "m21_9",
           "index": 9,
           "type": "int",
           "name": "Number of vertical block sizes - without children",
-=======
-          "id": "m17_2",
-          "index": 2,
-          "type": "int",
-          "name": "Number of distinct Value values",
->>>>>>> e735f86e
-          "description": false,
-          "scores": [
-            {
-              "id": "r1",
-<<<<<<< HEAD
+          "description": false,
+          "scores": [
+            {
+              "id": "r1",
               "range": [0, 7],
-=======
-              "range": [1, 47],
->>>>>>> e735f86e
-              "description": "Meaningless",
-              "icon": [null, null],
-              "judgment": "normal"
-            },
-            {
-              "id": "r2",
-<<<<<<< HEAD
+              "description": "Meaningless",
+              "icon": [null, null],
+              "judgment": "normal"
+            },
+            {
+              "id": "r2",
               "range": [8, 11],
-=======
-              "range": [48, 163],
->>>>>>> e735f86e
-              "description": "Meaningless",
-              "icon": [null, null],
-              "judgment": "normal"
-            },
-            {
-              "id": "r3",
-<<<<<<< HEAD
+              "description": "Meaningless",
+              "icon": [null, null],
+              "judgment": "normal"
+            },
+            {
+              "id": "r3",
               "range": [12, null],
-=======
-              "range": [164, 255],
->>>>>>> e735f86e
-              "description": "Meaningless",
-              "icon": [null, null],
-              "judgment": "normal"
-            }
-          ]
-        }
-      ]
-    },
-<<<<<<< HEAD
+              "description": "Meaningless",
+              "icon": [null, null],
+              "judgment": "normal"
+            }
+          ]
+        }
+      ]
+    },
     "m22": {
       "id": "m22",
       "name": "White space",
@@ -1515,104 +1800,79 @@
         {
           "title": "Miniukovich, A. and De Angeli, A. (2015). Computation of Interface Aesthetics. In Proceedings of the 33rd Annual ACM Conference on Human Factors in Computing Systems (CHI '15), pp. 1163-1172. ACM. doi: https://doi.org/10.1145/2702123.2702575",
           "url": "https://doi.org/10.1145/2702123.2702575"
-=======
-    "m18": {
-      "id": "m18",
-      "name": "NIMA (Neural IMage Assessment)",
-      "description": "The predicted technical and aesthetic qualities of images.",
-      "evidence": 2,
-      "relevance": 2,
+        }
+      ],
+      "results": [
+        {
+          "id": "m22_0",
+          "index": 0,
+          "type": "float",
+          "name": "White space",
+          "description": false,
+          "scores": [
+            {
+              "id": "r1",
+              "range": [0, 0.3402],
+              "description": "Meaningless",
+              "icon": [null, null],
+              "judgment": "normal"
+            },
+            {
+              "id": "r2",
+              "range": [0.3403, 0.6366],
+              "description": "Meaningless",
+              "icon": [null, null],
+              "judgment": "normal"
+            },
+            {
+              "id": "r3",
+              "range": [0.6367, 1],
+              "description": "Meaningless",
+              "icon": [null, null],
+              "judgment": "normal"
+            }
+          ]
+        }
+      ]
+    },
+    "m23": {
+      "id": "m23",
+      "name": "Color blindness",
+      "description": "A physiologically-based model for simulation of color vision deficiency.",
+      "evidence": 4,
+      "relevance": 5,
       "speed": 2,
-      "references": [
-        {
-          "title": "Talebi, H. and Milanfar, P. (2018). NIMA: Neural Image Assessment. IEEE Transactions on Image Processing, 27(8), 3998-4011. doi: https://doi.org/10.1109/TIP.2018.2831899",
-          "url": "https://doi.org/10.1109/TIP.2018.2831899"
->>>>>>> e735f86e
-        }
-      ],
-      "results": [
-        {
-<<<<<<< HEAD
-          "id": "m22_0",
-          "index": 0,
-          "type": "float",
-          "name": "White space",
-=======
-          "id": "m18_0",
-          "index": 0,
-          "type": "float",
-          "name": "NIMA mean score",
-          "description": false,
-          "scores": [
-            {
-              "id": "r1",
-              "range": [0.0, 4.728],
-              "description": "Poor",
-              "icon": ["fas", "exclamation-triangle"],
-              "judgment": "bad"
-            },
-            {
-              "id": "r2",
-              "range": [4.729, 5.8193],
-              "description": "Fair",
-              "icon": [null, null],
-              "judgment": "normal"
-            },
-            {
-              "id": "r3",
-              "range": [5.8194, 10.0],
-              "description": "Good",
-              "icon": ["far", "check-circle"],
-              "judgment": "good"
-            }
-          ]
-        },
-        {
-          "id": "m18_1",
+      "segmentation_required": false,
+      "references": [
+        {
+          "title": "Machado, G.M., Oliveira, M.M., and Fernandes, L.A.F. (2009). A Physiologically-based Model for Simulation of Color Vision Deficiency. IEEE Transactions on Visualization and Computer Graphics, 15(6), 1291-1298. doi: https://doi.org/10.1109/TVCG.2009.113",
+          "url": "https://doi.org/10.1109/TVCG.2009.113"
+        }
+      ],
+      "results": [
+        {
+          "id": "m23_0",
+          "index": 0,
+          "type": "b64",
+          "name": "Protanopia",
+          "description": "Red-green color blindness, lack of Long-wavelength (L, ~red) cone cells in the retina"
+        },
+        {
+          "id": "m23_1",
           "index": 1,
-          "type": "float",
-          "name": "NIMA standard deviation score",
->>>>>>> e735f86e
-          "description": false,
-          "scores": [
-            {
-              "id": "r1",
-<<<<<<< HEAD
-              "range": [0, 0.3402],
-=======
-              "range": [0.0, 1.7074],
->>>>>>> e735f86e
-              "description": "Meaningless",
-              "icon": [null, null],
-              "judgment": "normal"
-            },
-            {
-              "id": "r2",
-<<<<<<< HEAD
-              "range": [0.3403, 0.6366],
-=======
-              "range": [1.7075, 1.8683],
->>>>>>> e735f86e
-              "description": "Meaningless",
-              "icon": [null, null],
-              "judgment": "normal"
-            },
-            {
-              "id": "r3",
-<<<<<<< HEAD
-              "range": [0.6367, 1],
-=======
-              "range": [1.8684, null],
->>>>>>> e735f86e
-              "description": "Meaningless",
-              "icon": [null, null],
-              "judgment": "normal"
-            }
-          ]
-        }
-      ]
-    },
-<<<<<<< HEAD
+          "type": "b64",
+          "name": "Deuteranopia",
+          "description": "Red-green color blindness, lack of Medium-wavelength (M, ~green) cone cells in the retina"
+        },
+        {
+          "id": "m23_2",
+          "index": 2,
+          "type": "b64",
+          "name": "Tritanopia",
+          "description": "Blue-yellow color blindness, lack of Short-wavelength (S, ~blue) cone cells in the retina"
+        }
+      ]
+    },
     "m24": {
       "id": "m24",
       "name": "AIM legacy segmentation",
@@ -1625,28 +1885,10 @@
         {
           "title": "Oulasvirta, A., De Pascale, S., Koch, J., Langerak, T., Jokinen, J.P.P., Todi, K., Laine, M., Kristhombuge, M., Zhu, Y., Miniukovich, A., Palmas, G., and Weinkauf, T. (2018). Aalto Interface Metrics (AIM): A Service and Codebase for Computational GUI Evaluation. In Proceedings of the 31st Annual ACM Symposium on User Interface Software and Technology (UIST'18 Adjunct), pp. 16-19. ACM. doi: https://doi.org/10.1145/2702123.2702575",
           "url": "https://doi.org/10.1145/2702123.2702575"
-=======
-    "m19": {
-      "id": "m19",
-      "name": "Distinct RGB values per dynamic cluster",
-      "description": "The ratio of distinct RGB values to the number of dynamic clusters.",
-      "evidence": 3,
-      "relevance": 3,
-      "speed": 1,
-      "references": [
-        {
-          "title": "Miniukovich, A. and De Angeli, A. (2015). Computation of Interface Aesthetics. In Proceedings of the 33rd Annual ACM Conference on Human Factors in Computing Systems (CHI '15), pp. 1163-1172. ACM. doi: https://doi.org/10.1145/2702123.2702575",
-          "url": "https://doi.org/10.1145/2702123.2702575"
-        },
-        {
-          "title": "Miniukovich, A. and De Angeli, A. (2014). Visual Impressions of Mobile App Interfaces. In Proceedings of the 8th Nordic Conference on Human-Computer Interaction (NordiCHI '14), pp. 31-40. ACM. doi: https://doi.org/10.1145/2639189.2641219",
-          "url": "https://doi.org/10.1145/2639189.2641219"
->>>>>>> e735f86e
-        }
-      ],
-      "results": [
-        {
-<<<<<<< HEAD
+        }
+      ],
+      "results": [
+        {
           "id": "m24_0",
           "index": 0,
           "type": "b64",
@@ -1671,141 +1913,15 @@
         {
           "title": "Chen, J., Xie, M., Xing, Z., Chen, C., Xu, X., Zhu, L., and Li, G. (2020). Object Detection for Graphical User Interface: Old Fashioned or Deep Learning or a Combination? In Proceedings of the 28th ACM Joint Meeting on European Software Engineering Conference and Symposium on the Foundations of Software Engineering (ESEC/FSE '20), pp. 1202-1214. ACM. doi: https://doi.org/10.1145/3368089.3409691",
           "url": "https://doi.org/10.1145/3368089.3409691"
-=======
-          "id": "m19_0",
-          "index": 0,
-          "type": "float",
-          "name": "Ratio of distinct RGB values to the number of dynamic clusters",
-          "description": false,
-          "scores": [
-            {
-              "id": "r1",
-              "range": [0, 12.2146],
-              "description": "Low color depth",
-              "icon": [null, null],
-              "judgment": "normal"
-            },
-            {
-              "id": "r2",
-              "range": [12.2147, 18.5563],
-              "description": "Fair",
-              "icon": [null, null],
-              "judgment": "normal"
-            },
-            {
-              "id": "r3",
-              "range": [18.5564, null],
-              "description": "High color depth",
-              "icon": [null, null],
-              "judgment": "normal"
-            }
-          ]
-        }
-      ]
-    },
-    "m20": {
-      "id": "m20",
-      "name": "Color harmony",
-      "description": "The closest harmonic color scheme and distance to it.",
-      "evidence": 3,
-      "relevance": 3,
-      "speed": 0,
-      "references": [
-        {
-          "title": "Cohen-Or, D., Sorkine, O., Gal, R., Leyvand, T., and Xu, Y.Q. (2006). Color Harmonization. ACM Transactions on Graphics, 25(3), 624-630. doi: https://doi.org/10.1145/1141911.1141933",
-          "url": "https://doi.org/10.1145/1141911.1141933"
-        }
-      ],
-      "results": [
-        {
-          "id": "m20_0",
-          "index": 0,
-          "type": "float",
-          "name": "Distance to the closest harmonic template",
-          "description": false,
-          "scores": [
-            {
-              "id": "r1",
-              "range": [0.0, 259.2499],
-              "description": "Good",
-              "icon": ["far", "check-circle"],
-              "judgment": "good"
-            },
-            {
-              "id": "r2",
-              "range": [259.2500, 3113.7350],
-              "description": "Fair",
-              "icon": [null, null],
-              "judgment": "normal"
-            },
-            {
-              "id": "r3",
-              "range": [3113.7351, null],
-              "description": "Poor",
-              "icon": ["fas", "exclamation-triangle"],
-              "judgment": "bad"
-            }
-          ]
-        },
-        {
-          "id": "m20_1",
-          "index": 1,
-          "type": "b64",
-          "name": "Harmonized image",
-          "description": "Harmonized image based on the closest harmonic template with minimal changes."
-        },
-        {
-          "id": "m20_2",
-          "index": 2,
-          "type": "b64",
-          "name": "Source and target hues",
-          "description": "The hue histogram of the image before and after harmonization."
-        }
-      ]
-    },
-    "m23": {
-      "id": "m23",
-      "name": "Color blindness",
-      "description": "A physiologically-based model for simulation of color vision deficiency.",
-      "evidence": 4,
-      "relevance": 5,
-      "speed": 2,
-      "references": [
-        {
-          "title": "Machado, G.M., Oliveira, M.M., and Fernandes, L.A.F. (2009). A Physiologically-based Model for Simulation of Color Vision Deficiency. IEEE Transactions on Visualization and Computer Graphics, 15(6), 1291-1298. doi: https://doi.org/10.1109/TVCG.2009.113",
-          "url": "https://doi.org/10.1109/TVCG.2009.113"
->>>>>>> e735f86e
-        }
-      ],
-      "results": [
-        {
-<<<<<<< HEAD
+        }
+      ],
+      "results": [
+        {
           "id": "m25_0",
           "index": 0,
           "type": "b64",
           "name": "UIED segmented image",
           "description": false
-=======
-          "id": "m23_0",
-          "index": 0,
-          "type": "b64",
-          "name": "Protanopia",
-          "description": "Red-green color blindness, lack of Long-wavelength (L, ~red) cone cells in the retina"
-        },
-        {
-          "id": "m23_1",
-          "index": 1,
-          "type": "b64",
-          "name": "Deuteranopia",
-          "description": "Red-green color blindness, lack of Medium-wavelength (M, ~green) cone cells in the retina"
-        },
-        {
-          "id": "m23_2",
-          "index": 2,
-          "type": "b64",
-          "name": "Tritanopia",
-          "description": "Blue-yellow color blindness, lack of Short-wavelength (S, ~blue) cone cells in the retina"
->>>>>>> e735f86e
         }
       ]
     }
