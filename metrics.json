<<<<<<< HEAD
{
  "categories": [
    {
      "id": "cp",
      "name": "Colour Perception",
      "icon": "palette",
      "metrics": ["m1", "m3"]
    },
    {
      "id": "pf",
      "name": "Perceptual Fluency",
      "icon": "brain",
      "metrics": ["m2", "m4", "m5", "m6", "m7"]
    },
    {
      "id": "vg",
      "name": "Visual Guidance",
      "icon": "compass",
      "metrics": ["m9"]
    },
    {
      "id": "ac",
      "name": "Accessibility",
      "icon": "universal-access",
      "metrics": []
    }
  ],
  "metrics": {
    "m1": {
      "id": "m1",
      "name": "PNG file size",
      "description": "The file size (in bytes) of an image, saved in the PNG format (24-bit per pixel).",
      "evidence": 1,
      "relevance": 2,
      "speed": 2,
      "visualizationType": "table",
      "references": [
        {
          "title": "Miniukovich, A. and De Angeli, A. (2015). Computation of Interface Aesthetics. In Proceedings of the 33rd Annual ACM Conference on Human Factors in Computing Systems (CHI '15), pp. 1163-1172. ACM. doi: https://doi.org/10.1145/2702123.2702575",
          "url": "https://doi.org/10.1145/2702123.2702575"
        },
        {
          "title": "Miniukovich, A. and De Angeli, A. (2014). Visual Impressions of Mobile App Interfaces. In Proceedings of the 8th Nordic Conference on Human-Computer Interaction (NordiCHI '14), pp. 31-40. ACM. doi: https://doi.org/10.1145/2639189.2641219",
          "url": "https://doi.org/10.1145/2639189.2641219"
        },
        {
          "title": "Miniukovich, A. and De Angeli, A. (2014). Quantification of Interface Visual Complexity. In Proceedings of the 2014 International Working Conference on Advanced Visual Interfaces (AVI '14), pp. 153-160. ACM. doi: https://doi.org/10.1145/2598153.2598173",
          "url": "https://doi.org/10.1145/2598153.2598173"
        }
      ],
      "results": [
        {
          "id": "m1_0",
          "index": 0,
          "type": "int",
          "name": "PNG file size in bytes",
          "description": false,
          "scores": [
            {
              "id": "r1",
              "range": [0, 355148],
              "description": "Small",
              "icon": ["far", "check-circle"],
              "judgment": "good"
            },
            {
              "id": "r2",
              "range": [355149, 855811],
              "description": "Fair",
              "icon": [null, null],
              "judgment": "normal"
            },
            {
              "id": "r3",
              "range": [855812, null],
              "description": "Large",
              "icon": ["fas", "exclamation-triangle"],
              "judgment": "bad"
            }
          ]
        }
      ]
    },
    "m2": {
      "id": "m2",
      "name": "JPEG file size",
      "description": "The file size (in bytes) of an image, saved in the JPEG format (image quality 70).",
      "evidence": 2,
      "relevance": 3,
      "speed": 2,
      "visualizationType": "table",
      "references": [
        {
          "title": "Miniukovich, A. and De Angeli, A. (2015). Computation of Interface Aesthetics. In Proceedings of the 33rd Annual ACM Conference on Human Factors in Computing Systems (CHI '15), pp. 1163-1172. ACM. doi: https://doi.org/10.1145/2702123.2702575",
          "url": "https://doi.org/10.1145/2702123.2702575"
        },
        {
          "title": "Miniukovich, A. and De Angeli, A. (2014). Visual Impressions of Mobile App Interfaces. In Proceedings of the 8th Nordic Conference on Human-Computer Interaction (NordiCHI '14), pp. 31-40. ACM. doi: https://doi.org/10.1145/2639189.2641219",
          "url": "https://doi.org/10.1145/2639189.2641219"
        },
        {
          "title": "Miniukovich, A. and De Angeli, A. (2014). Quantification of Interface Visual Complexity. In Proceedings of the 2014 International Working Conference on Advanced Visual Interfaces (AVI '14), pp. 153-160. ACM. doi: https://doi.org/10.1145/2598153.2598173",
          "url": "https://doi.org/10.1145/2598153.2598173"
        },
        {
          "title": "Tuch, A.N., Bargas-Avila, J.A., Opwis, K., and Wilhelm, F.H. (2009). Visual Complexity of Websites: Effects on Users' Experience, Physiology, Performance, and Memory. International Journal of Human-Computer Studies, 67(9), 703-715. doi: https://doi.org/10.1016/j.ijhcs.2009.04.002",
          "url": "https://doi.org/10.1016/j.ijhcs.2009.04.002"
        },
        {
          "title": "Rosenholtz, R., Li, Y., and Nakano, L. (2007). Measuring Visual Clutter. Journal of Vision, 7(2), 1-22. doi: https://doi.org/10.1167/7.2.17",
          "url": "https://doi.org/10.1167/7.2.17"
        }
      ],
      "results": [
        {
          "id": "m2_0",
          "index": 0,
          "type": "int",
          "name": "JPEG file size in bytes",
          "description": false,
          "scores": [
            {
              "id": "r1",
              "range": [0, 84254],
              "description": "Small",
              "icon": ["far", "check-circle"],
              "judgment": "good"
            },
            {
              "id": "r2",
              "range": [84255, 130317],
              "description": "Fair",
              "icon": [null, null],
              "judgment": "normal"
            },
            {
              "id": "r3",
              "range": [130318, null],
              "description": "Large",
              "icon": ["fas", "exclamation-triangle"],
              "judgment": "bad"
            }
          ]
        }
      ]
    },
    "m3": {
      "id": "m3",
      "name": "Distinct RGB values",
      "description": "The number of distinct values in the RGB color space after color reduction; only values covering more than five pixels (for desktop) or two pixels (for mobile) are counted.",
      "evidence": 2,
      "relevance": 2,
      "speed": 2,
      "visualizationType": "table",
      "references": [
        {
          "title": "Miniukovich, A. and De Angeli, A. (2015). Computation of Interface Aesthetics. In Proceedings of the 33rd Annual ACM Conference on Human Factors in Computing Systems (CHI '15), pp. 1163-1172. ACM. doi: https://doi.org/10.1145/2702123.2702575",
          "url": "https://doi.org/10.1145/2702123.2702575"
        },
        {
          "title": "Miniukovich, A. and De Angeli, A. (2014). Visual Impressions of Mobile App Interfaces. In Proceedings of the 8th Nordic Conference on Human-Computer Interaction (NordiCHI '14), pp. 31-40. ACM. doi: https://doi.org/10.1145/2639189.2641219",
          "url": "https://doi.org/10.1145/2639189.2641219"
        },
        {
          "title": "Miniukovich, A. and De Angeli, A. (2014). Quantification of Interface Visual Complexity. In Proceedings of the 2014 International Working Conference on Advanced Visual Interfaces (AVI '14), pp. 153-160. ACM. doi: https://doi.org/10.1145/2598153.2598173",
          "url": "https://doi.org/10.1145/2598153.2598173"
        }
      ],
      "results": [
        {
          "id": "m3_0",
          "index": 0,
          "type": "int",
          "name": "Number of distinct RGB values",
          "description": false,
          "scores": [
            {
              "id": "r1",
              "range": [0, 2713],
              "description": "Colorless",
              "icon": ["far", "check-circle"],
              "judgment": "good"
            },
            {
              "id": "r2",
              "range": [2714, 9763],
              "description": "Fair",
              "icon": [null, null],
              "judgment": "normal"
            },
            {
              "id": "r3",
              "range": [9764, null],
              "description": "Colorful",
              "icon": ["fas", "exclamation-triangle"],
              "judgment": "bad"
            }
          ]
        }
      ]
    },
    "m4": {
      "id": "m4",
      "name": "Contour density",
      "description": "The ratio of contour pixels to all pixels.",
      "evidence": 4,
      "relevance": 3,
      "speed": 2,
      "visualizationType": "table",
      "references": [
        {
          "title": "Miniukovich, A. and De Angeli, A. (2015). Computation of Interface Aesthetics. In Proceedings of the 33rd Annual ACM Conference on Human Factors in Computing Systems (CHI '15), pp. 1163-1172. ACM. doi: https://doi.org/10.1145/2702123.2702575",
          "url": "https://doi.org/10.1145/2702123.2702575"
        },
        {
          "title": "Miniukovich, A. and De Angeli, A. (2014). Visual Impressions of Mobile App Interfaces. In Proceedings of the 8th Nordic Conference on Human-Computer Interaction (NordiCHI '14), pp. 31-40. ACM. doi: https://doi.org/10.1145/2639189.2641219",
          "url": "https://doi.org/10.1145/2639189.2641219"
        },
        {
          "title": "Miniukovich, A. and De Angeli, A. (2014). Quantification of Interface Visual Complexity. In Proceedings of the 2014 International Working Conference on Advanced Visual Interfaces (AVI '14), pp. 153-160. ACM. doi: https://doi.org/10.1145/2598153.2598173",
          "url": "https://doi.org/10.1145/2598153.2598173"
        },
        {
          "title": "Rosenholtz, R., Li, Y., and Nakano, L. (2007). Measuring Visual Clutter. Journal of Vision, 7(2), 1-22. doi: https://doi.org/10.1167/7.2.17",
          "url": "https://doi.org/10.1167/7.2.17"
        }
      ],
      "results": [
        {
          "id": "m4_0",
          "index": 0,
          "type": "float",
          "name": "Contour density",
          "description": false,
          "scores": [
            {
              "id": "r1",
              "range": [0.0, 0.0296],
              "description": "Sparse",
              "icon": ["far", "check-circle"],
              "judgment": "good"
            },
            {
              "id": "r2",
              "range": [0.0297, 0.0494],
              "description": "Fair",
              "icon": [null, null],
              "judgment": "normal"
            },
            {
              "id": "r3",
              "range": [0.0495, 1.0],
              "description": "Dense",
              "icon": ["fas", "exclamation-triangle"],
              "judgment": "bad"
            }
          ]
        }
      ]
    },
    "m5": {
      "id": "m5",
      "name": "Figure-ground contrast",
      "description": "The difference in color or luminance between two adjacent areas.",
      "evidence": 3,
      "relevance": 4,
      "speed": 2,
      "visualizationType": "table",
      "references": [
        {
          "title": "Miniukovich, A. and De Angeli, A. (2015). Computation of Interface Aesthetics. In Proceedings of the 33rd Annual ACM Conference on Human Factors in Computing Systems (CHI '15), pp. 1163-1172. ACM. doi: https://doi.org/10.1145/2702123.2702575",
          "url": "https://doi.org/10.1145/2702123.2702575"
        },
        {
          "title": "Miniukovich, A. and De Angeli, A. (2014). Visual Impressions of Mobile App Interfaces. In Proceedings of the 8th Nordic Conference on Human-Computer Interaction (NordiCHI '14), pp. 31-40. ACM. doi: https://doi.org/10.1145/2639189.2641219",
          "url": "https://doi.org/10.1145/2639189.2641219"
        },
        {
          "title": "Miniukovich, A. and De Angeli, A. (2014). Quantification of Interface Visual Complexity. In Proceedings of the 2014 International Working Conference on Advanced Visual Interfaces (AVI '14), pp. 153-160. ACM. doi: https://doi.org/10.1145/2598153.2598173",
          "url": "https://doi.org/10.1145/2598153.2598173"
        },
        {
          "title": "Reber, R., Wurtz, P., and Zimmermann, T.D. (2004). Exploring \"Fringe\" Consciousness: The Subjective Experience of Perceptual Fluency and its Objective Bases. Consciousness and Cognition, 13(1), 47-60. doi: https://doi.org/10.1016/S1053-8100(03)00049-7",
          "url": "https://doi.org/10.1016/S1053-8100(03)00049-7"
        },
        {
          "title": "Hall, R.H. and Hanna, P. (2004). The Impact of Web Page Text-Background Colour Combinations on Readability, Retention, Aesthetics and Behavioural Intention. Behaviour & Information Technology, 23(3), 183-195. doi: https://doi.org/10.1080/01449290410001669932",
          "url": "https://doi.org/10.1080/01449290410001669932"
        },
        {
          "title": "Reber, R., Winkielman, P., and Schwarz, N. (1998). Effects of Perceptual Fluency on Affective Judgments. Psychological Science, 9(1), 45-48. doi: https://doi.org/10.1111/1467-9280.00008",
          "url": "https://doi.org/10.1111/1467-9280.00008"
        }
      ],
      "results": [
        {
          "id": "m5_0",
          "index": 0,
          "type": "float",
          "name": "Figure-ground contrast",
          "description": false,
          "scores": [
            {
              "id": "r1",
              "range": [0.0, 0.5786],
              "description": "Low",
              "icon": ["fas", "exclamation-triangle"],
              "judgment": "bad"
            },
            {
              "id": "r2",
              "range": [0.5787, 0.6855],
              "description": "Fair",
              "icon": [null, null],
              "judgment": "normal"
            },
            {
              "id": "r3",
              "range": [0.6856, 1.0],
              "description": "High",
              "icon": ["far", "check-circle"],
              "judgment": "good"
            }
          ]
        }
      ]
    },
    "m6": {
      "id": "m6",
      "name": "Contour congestion",
      "description": "The mental effort needed to differentiate spatially proximal lines.",
      "evidence": 3,
      "relevance": 3,
      "speed": 1,
      "visualizationType": "table",
      "references": [
        {
          "title": "Miniukovich, A. and De Angeli, A. (2015). Computation of Interface Aesthetics. In Proceedings of the 33rd Annual ACM Conference on Human Factors in Computing Systems (CHI '15), pp. 1163-1172. ACM. doi: https://doi.org/10.1145/2702123.2702575",
          "url": "https://doi.org/10.1145/2702123.2702575"
        },
        {
          "title": "Miniukovich, A. and De Angeli, A. (2014). Visual Impressions of Mobile App Interfaces. In Proceedings of the 8th Nordic Conference on Human-Computer Interaction (NordiCHI '14), pp. 31-40. ACM. doi: https://doi.org/10.1145/2639189.2641219",
          "url": "https://doi.org/10.1145/2639189.2641219"
        },
        {
          "title": "Miniukovich, A. and De Angeli, A. (2014). Quantification of Interface Visual Complexity. In Proceedings of the 2014 International Working Conference on Advanced Visual Interfaces (AVI '14), pp. 153-160. ACM. doi: https://doi.org/10.1145/2598153.2598173",
          "url": "https://doi.org/10.1145/2598153.2598173"
        },
        {
          "title": "van den Berg, R., Cornelissen, F.W., and Roerdink, J.B.T.M. (2009). A Crowding Model of Visual Clutter. Journal of Vision, 9(4):24, 1-11. doi: https://doi.org/10.1167/9.4.24",
          "url": "https://doi.org/10.1167/9.4.24"
        },
        {
          "title": "Levi, D.M. (2008). Crowding—An Essential Bottleneck for Object Recognition: A Mini-Review. Vision Research, 48(5), 635-654. doi: https://doi.org/10.1016/j.visres.2007.12.009",
          "url": "https://doi.org/10.1016/j.visres.2007.12.009"
        },
        {
          "title": "Wong, N., carpendale, S., and Greenberg, S. (2003). EdgeLens: An Interactive Method for Managing Edge Congestion in Graphs. In Proceedings of IEEE Symposium on Information Visualization (INFOVIS '03), pp. 51-58. IEEE. doi: https://doi.org/10.1109/INFVIS.2003.1249008",
          "url": "https://doi.org/10.1109/INFVIS.2003.1249008"
        }
      ],
      "results": [
        {
          "id": "m6_0",
          "index": 0,
          "type": "float",
          "name": "Contour congestion",
          "description": false,
          "scores": [
            {
              "id": "r1",
              "range": [0.0, 0.6033],
              "description": "Sparse",
              "icon": ["far", "check-circle"],
              "judgment": "good"
            },
            {
              "id": "r2",
              "range": [0.6034, 0.7112],
              "description": "Fair",
              "icon": [null, null],
              "judgment": "normal"
            },
            {
              "id": "r3",
              "range": [0.7113, 1.0],
              "description": "Congested",
              "icon": ["fas", "exclamation-triangle"],
              "judgment": "bad"
            }
          ]
        }
      ]
    },
    "m7": {
      "id": "m7",
      "name": "Subband entropy",
      "description": "Measure the efficiency with which the image can be encoded while maintaining perceptual image quality.",
      "evidence": 3,
      "relevance": 3,
      "speed": 1,
      "visualizationType": "table",
      "references": [
        {
          "title": "Miniukovich, A. and De Angeli, A. (2015). Computation of Interface Aesthetics. In Proceedings of the 33rd Annual ACM Conference on Human Factors in Computing Systems (CHI '15), pp. 1163-1172. ACM. doi: https://doi.org/10.1145/2702123.2702575",
          "url": "https://doi.org/10.1145/2702123.2702575"
        },
        {
          "title": "Miniukovich, A. and De Angeli, A. (2014). Visual Impressions of Mobile App Interfaces. In Proceedings of the 8th Nordic Conference on Human-Computer Interaction (NordiCHI '14), pp. 31-40. ACM. doi: https://doi.org/10.1145/2639189.2641219",
          "url": "https://doi.org/10.1145/2639189.2641219"
        },
        {
          "title": "Miniukovich, A. and De Angeli, A. (2014). Quantification of Interface Visual Complexity. In Proceedings of the 2014 International Working Conference on Advanced Visual Interfaces (AVI '14), pp. 153-160. ACM. doi: https://doi.org/10.1145/2598153.2598173",
          "url": "https://doi.org/10.1145/2598153.2598173"
        },
        {
          "title": "Rosenholtz, R., Li, Y., and Nakano, L. (2007). Measuring Visual Clutter. Journal of Vision, 7(2), 1-22. doi: https://doi.org/10.1167/7.2.17",
          "url": "https://doi.org/10.1167/7.2.17"
        }
      ],
      "results": [
        {
          "id": "m7_0",
          "index": 0,
          "type": "float",
          "name": "Subband entropy",
          "description": false,
          "scores": [
            {
              "id": "r1",
              "range": [0, 2.7153],
              "description": "Good",
              "icon": ["far", "check-circle"],
              "judgment": "good"
            },
            {
              "id": "r2",
              "range": [2.7154, 3.4693],
              "description": "Fair",
              "icon": [null, null],
              "judgment": "normal"
            },
            {
              "id": "r3",
              "range": [3.4694, null],
              "description": "Poor",
              "icon": ["fas", "exclamation-triangle"],
              "judgment": "bad"
            }
          ]
        }
      ]
    },
    "m9": {
      "id": "m9",
      "name": "UMSI",
      "description": "Predict visual importance in input graphic designs, and saliency in natural images",
      "evidence": 5,
      "relevance": 5,
      "speed": 2,
      "visualizationType": "b64",
      "references": [
        {
          "title": "Fosco, C., Casser, V., Bedi, A. K., O'Donovan, P., Hertzmann, A., & Bylinskii, Z. (2020). Predicting Visual Importance Across Graphic Design Types. doi: https://doi.org/10.1145/3379337.3415825",
          "url": "https://doi.org/10.1145/3379337.3415825"
        }
      ],
      "results": [
        {
          "id": "m9_0",
          "index": 0,
          "type": "b64",
          "name": "UMSI (Unified Model of Saliency and Importance)",
          "description": "Visual importance heatmap"
        },
        {
          "id": "m9_1",
          "index": 1,
          "type": "b64",
          "name": "UMSI (Unified Model of Saliency and Importance)",
          "description": "Overlay"
        }
      ]
    }    
  }
}
=======
{
  "categories": [
    {
      "id": "cp",
      "name": "Colour Perception",
      "icon": "palette",
      "metrics": ["m1", "m3"]
    },
    {
      "id": "pf",
      "name": "Perceptual Fluency",
      "icon": "brain",
      "metrics": ["m2", "m4", "m5", "m6", "m7", "m8"]
    },
    {
      "id": "vg",
      "name": "Visual Guidance",
      "icon": "compass",
      "metrics": []
    },
    {
      "id": "ac",
      "name": "Accessibility",
      "icon": "universal-access",
      "metrics": []
    }
  ],
  "metrics": {
    "m1": {
      "id": "m1",
      "name": "PNG file size",
      "description": "The file size (in bytes) of an image, saved in the PNG format (24-bit per pixel).",
      "evidence": 1,
      "relevance": 2,
      "speed": 2,
      "references": [
        {
          "title": "Miniukovich, A. and De Angeli, A. (2015). Computation of Interface Aesthetics. In Proceedings of the 33rd Annual ACM Conference on Human Factors in Computing Systems (CHI '15), pp. 1163-1172. ACM. doi: https://doi.org/10.1145/2702123.2702575",
          "url": "https://doi.org/10.1145/2702123.2702575"
        },
        {
          "title": "Miniukovich, A. and De Angeli, A. (2014). Visual Impressions of Mobile App Interfaces. In Proceedings of the 8th Nordic Conference on Human-Computer Interaction (NordiCHI '14), pp. 31-40. ACM. doi: https://doi.org/10.1145/2639189.2641219",
          "url": "https://doi.org/10.1145/2639189.2641219"
        },
        {
          "title": "Miniukovich, A. and De Angeli, A. (2014). Quantification of Interface Visual Complexity. In Proceedings of the 2014 International Working Conference on Advanced Visual Interfaces (AVI '14), pp. 153-160. ACM. doi: https://doi.org/10.1145/2598153.2598173",
          "url": "https://doi.org/10.1145/2598153.2598173"
        }
      ],
      "results": [
        {
          "id": "m1_0",
          "index": 0,
          "type": "int",
          "name": "PNG file size in bytes",
          "description": false,
          "scores": [
            {
              "id": "r1",
              "range": [0, 355148],
              "description": "Small",
              "icon": ["far", "check-circle"],
              "judgment": "good"
            },
            {
              "id": "r2",
              "range": [355149, 855811],
              "description": "Fair",
              "icon": [null, null],
              "judgment": "normal"
            },
            {
              "id": "r3",
              "range": [855812, null],
              "description": "Large",
              "icon": ["fas", "exclamation-triangle"],
              "judgment": "bad"
            }
          ]
        }
      ]
    },
    "m2": {
      "id": "m2",
      "name": "JPEG file size",
      "description": "The file size (in bytes) of an image, saved in the JPEG format (image quality 70).",
      "evidence": 2,
      "relevance": 3,
      "speed": 2,
      "references": [
        {
          "title": "Miniukovich, A. and De Angeli, A. (2015). Computation of Interface Aesthetics. In Proceedings of the 33rd Annual ACM Conference on Human Factors in Computing Systems (CHI '15), pp. 1163-1172. ACM. doi: https://doi.org/10.1145/2702123.2702575",
          "url": "https://doi.org/10.1145/2702123.2702575"
        },
        {
          "title": "Miniukovich, A. and De Angeli, A. (2014). Visual Impressions of Mobile App Interfaces. In Proceedings of the 8th Nordic Conference on Human-Computer Interaction (NordiCHI '14), pp. 31-40. ACM. doi: https://doi.org/10.1145/2639189.2641219",
          "url": "https://doi.org/10.1145/2639189.2641219"
        },
        {
          "title": "Miniukovich, A. and De Angeli, A. (2014). Quantification of Interface Visual Complexity. In Proceedings of the 2014 International Working Conference on Advanced Visual Interfaces (AVI '14), pp. 153-160. ACM. doi: https://doi.org/10.1145/2598153.2598173",
          "url": "https://doi.org/10.1145/2598153.2598173"
        },
        {
          "title": "Tuch, A.N., Bargas-Avila, J.A., Opwis, K., and Wilhelm, F.H. (2009). Visual Complexity of Websites: Effects on Users' Experience, Physiology, Performance, and Memory. International Journal of Human-Computer Studies, 67(9), 703-715. doi: https://doi.org/10.1016/j.ijhcs.2009.04.002",
          "url": "https://doi.org/10.1016/j.ijhcs.2009.04.002"
        },
        {
          "title": "Rosenholtz, R., Li, Y., and Nakano, L. (2007). Measuring Visual Clutter. Journal of Vision, 7(2), 1-22. doi: https://doi.org/10.1167/7.2.17",
          "url": "https://doi.org/10.1167/7.2.17"
        }
      ],
      "results": [
        {
          "id": "m2_0",
          "index": 0,
          "type": "int",
          "name": "JPEG file size in bytes",
          "description": false,
          "scores": [
            {
              "id": "r1",
              "range": [0, 84254],
              "description": "Small",
              "icon": ["far", "check-circle"],
              "judgment": "good"
            },
            {
              "id": "r2",
              "range": [84255, 130317],
              "description": "Fair",
              "icon": [null, null],
              "judgment": "normal"
            },
            {
              "id": "r3",
              "range": [130318, null],
              "description": "Large",
              "icon": ["fas", "exclamation-triangle"],
              "judgment": "bad"
            }
          ]
        }
      ]
    },
    "m3": {
      "id": "m3",
      "name": "Distinct RGB values",
      "description": "The number of distinct values in the RGB color space after color reduction; only values covering more than five pixels (for desktop) or two pixels (for mobile) are counted.",
      "evidence": 2,
      "relevance": 2,
      "speed": 2,
      "references": [
        {
          "title": "Miniukovich, A. and De Angeli, A. (2015). Computation of Interface Aesthetics. In Proceedings of the 33rd Annual ACM Conference on Human Factors in Computing Systems (CHI '15), pp. 1163-1172. ACM. doi: https://doi.org/10.1145/2702123.2702575",
          "url": "https://doi.org/10.1145/2702123.2702575"
        },
        {
          "title": "Miniukovich, A. and De Angeli, A. (2014). Visual Impressions of Mobile App Interfaces. In Proceedings of the 8th Nordic Conference on Human-Computer Interaction (NordiCHI '14), pp. 31-40. ACM. doi: https://doi.org/10.1145/2639189.2641219",
          "url": "https://doi.org/10.1145/2639189.2641219"
        },
        {
          "title": "Miniukovich, A. and De Angeli, A. (2014). Quantification of Interface Visual Complexity. In Proceedings of the 2014 International Working Conference on Advanced Visual Interfaces (AVI '14), pp. 153-160. ACM. doi: https://doi.org/10.1145/2598153.2598173",
          "url": "https://doi.org/10.1145/2598153.2598173"
        }
      ],
      "results": [
        {
          "id": "m3_0",
          "index": 0,
          "type": "int",
          "name": "Number of distinct RGB values",
          "description": false,
          "scores": [
            {
              "id": "r1",
              "range": [0, 2713],
              "description": "Colorless",
              "icon": ["far", "check-circle"],
              "judgment": "good"
            },
            {
              "id": "r2",
              "range": [2714, 9763],
              "description": "Fair",
              "icon": [null, null],
              "judgment": "normal"
            },
            {
              "id": "r3",
              "range": [9764, null],
              "description": "Colorful",
              "icon": ["fas", "exclamation-triangle"],
              "judgment": "bad"
            }
          ]
        }
      ]
    },
    "m4": {
      "id": "m4",
      "name": "Contour density",
      "description": "The ratio of contour pixels to all pixels.",
      "evidence": 4,
      "relevance": 3,
      "speed": 2,
      "references": [
        {
          "title": "Miniukovich, A. and De Angeli, A. (2015). Computation of Interface Aesthetics. In Proceedings of the 33rd Annual ACM Conference on Human Factors in Computing Systems (CHI '15), pp. 1163-1172. ACM. doi: https://doi.org/10.1145/2702123.2702575",
          "url": "https://doi.org/10.1145/2702123.2702575"
        },
        {
          "title": "Miniukovich, A. and De Angeli, A. (2014). Visual Impressions of Mobile App Interfaces. In Proceedings of the 8th Nordic Conference on Human-Computer Interaction (NordiCHI '14), pp. 31-40. ACM. doi: https://doi.org/10.1145/2639189.2641219",
          "url": "https://doi.org/10.1145/2639189.2641219"
        },
        {
          "title": "Miniukovich, A. and De Angeli, A. (2014). Quantification of Interface Visual Complexity. In Proceedings of the 2014 International Working Conference on Advanced Visual Interfaces (AVI '14), pp. 153-160. ACM. doi: https://doi.org/10.1145/2598153.2598173",
          "url": "https://doi.org/10.1145/2598153.2598173"
        },
        {
          "title": "Rosenholtz, R., Li, Y., and Nakano, L. (2007). Measuring Visual Clutter. Journal of Vision, 7(2), 1-22. doi: https://doi.org/10.1167/7.2.17",
          "url": "https://doi.org/10.1167/7.2.17"
        }
      ],
      "results": [
        {
          "id": "m4_0",
          "index": 0,
          "type": "float",
          "name": "Contour density",
          "description": false,
          "scores": [
            {
              "id": "r1",
              "range": [0.0, 0.0296],
              "description": "Sparse",
              "icon": ["far", "check-circle"],
              "judgment": "good"
            },
            {
              "id": "r2",
              "range": [0.0297, 0.0494],
              "description": "Fair",
              "icon": [null, null],
              "judgment": "normal"
            },
            {
              "id": "r3",
              "range": [0.0495, 1.0],
              "description": "Dense",
              "icon": ["fas", "exclamation-triangle"],
              "judgment": "bad"
            }
          ]
        }
      ]
    },
    "m5": {
      "id": "m5",
      "name": "Figure-ground contrast",
      "description": "The difference in color or luminance between two adjacent areas.",
      "evidence": 3,
      "relevance": 4,
      "speed": 2,
      "references": [
        {
          "title": "Miniukovich, A. and De Angeli, A. (2015). Computation of Interface Aesthetics. In Proceedings of the 33rd Annual ACM Conference on Human Factors in Computing Systems (CHI '15), pp. 1163-1172. ACM. doi: https://doi.org/10.1145/2702123.2702575",
          "url": "https://doi.org/10.1145/2702123.2702575"
        },
        {
          "title": "Miniukovich, A. and De Angeli, A. (2014). Visual Impressions of Mobile App Interfaces. In Proceedings of the 8th Nordic Conference on Human-Computer Interaction (NordiCHI '14), pp. 31-40. ACM. doi: https://doi.org/10.1145/2639189.2641219",
          "url": "https://doi.org/10.1145/2639189.2641219"
        },
        {
          "title": "Miniukovich, A. and De Angeli, A. (2014). Quantification of Interface Visual Complexity. In Proceedings of the 2014 International Working Conference on Advanced Visual Interfaces (AVI '14), pp. 153-160. ACM. doi: https://doi.org/10.1145/2598153.2598173",
          "url": "https://doi.org/10.1145/2598153.2598173"
        },
        {
          "title": "Reber, R., Wurtz, P., and Zimmermann, T.D. (2004). Exploring \"Fringe\" Consciousness: The Subjective Experience of Perceptual Fluency and its Objective Bases. Consciousness and Cognition, 13(1), 47-60. doi: https://doi.org/10.1016/S1053-8100(03)00049-7",
          "url": "https://doi.org/10.1016/S1053-8100(03)00049-7"
        },
        {
          "title": "Hall, R.H. and Hanna, P. (2004). The Impact of Web Page Text-Background Colour Combinations on Readability, Retention, Aesthetics and Behavioural Intention. Behaviour & Information Technology, 23(3), 183-195. doi: https://doi.org/10.1080/01449290410001669932",
          "url": "https://doi.org/10.1080/01449290410001669932"
        },
        {
          "title": "Reber, R., Winkielman, P., and Schwarz, N. (1998). Effects of Perceptual Fluency on Affective Judgments. Psychological Science, 9(1), 45-48. doi: https://doi.org/10.1111/1467-9280.00008",
          "url": "https://doi.org/10.1111/1467-9280.00008"
        }
      ],
      "results": [
        {
          "id": "m5_0",
          "index": 0,
          "type": "float",
          "name": "Figure-ground contrast",
          "description": false,
          "scores": [
            {
              "id": "r1",
              "range": [0.0, 0.5786],
              "description": "Low",
              "icon": ["fas", "exclamation-triangle"],
              "judgment": "bad"
            },
            {
              "id": "r2",
              "range": [0.5787, 0.6855],
              "description": "Fair",
              "icon": [null, null],
              "judgment": "normal"
            },
            {
              "id": "r3",
              "range": [0.6856, 1.0],
              "description": "High",
              "icon": ["far", "check-circle"],
              "judgment": "good"
            }
          ]
        }
      ]
    },
    "m6": {
      "id": "m6",
      "name": "Contour congestion",
      "description": "The mental effort needed to differentiate spatially proximal lines.",
      "evidence": 3,
      "relevance": 3,
      "speed": 1,
      "references": [
        {
          "title": "Miniukovich, A. and De Angeli, A. (2015). Computation of Interface Aesthetics. In Proceedings of the 33rd Annual ACM Conference on Human Factors in Computing Systems (CHI '15), pp. 1163-1172. ACM. doi: https://doi.org/10.1145/2702123.2702575",
          "url": "https://doi.org/10.1145/2702123.2702575"
        },
        {
          "title": "Miniukovich, A. and De Angeli, A. (2014). Visual Impressions of Mobile App Interfaces. In Proceedings of the 8th Nordic Conference on Human-Computer Interaction (NordiCHI '14), pp. 31-40. ACM. doi: https://doi.org/10.1145/2639189.2641219",
          "url": "https://doi.org/10.1145/2639189.2641219"
        },
        {
          "title": "Miniukovich, A. and De Angeli, A. (2014). Quantification of Interface Visual Complexity. In Proceedings of the 2014 International Working Conference on Advanced Visual Interfaces (AVI '14), pp. 153-160. ACM. doi: https://doi.org/10.1145/2598153.2598173",
          "url": "https://doi.org/10.1145/2598153.2598173"
        },
        {
          "title": "van den Berg, R., Cornelissen, F.W., and Roerdink, J.B.T.M. (2009). A Crowding Model of Visual Clutter. Journal of Vision, 9(4):24, 1-11. doi: https://doi.org/10.1167/9.4.24",
          "url": "https://doi.org/10.1167/9.4.24"
        },
        {
          "title": "Levi, D.M. (2008). Crowding—An Essential Bottleneck for Object Recognition: A Mini-Review. Vision Research, 48(5), 635-654. doi: https://doi.org/10.1016/j.visres.2007.12.009",
          "url": "https://doi.org/10.1016/j.visres.2007.12.009"
        },
        {
          "title": "Wong, N., carpendale, S., and Greenberg, S. (2003). EdgeLens: An Interactive Method for Managing Edge Congestion in Graphs. In Proceedings of IEEE Symposium on Information Visualization (INFOVIS '03), pp. 51-58. IEEE. doi: https://doi.org/10.1109/INFVIS.2003.1249008",
          "url": "https://doi.org/10.1109/INFVIS.2003.1249008"
        }
      ],
      "results": [
        {
          "id": "m6_0",
          "index": 0,
          "type": "float",
          "name": "Contour congestion",
          "description": false,
          "scores": [
            {
              "id": "r1",
              "range": [0.0, 0.6033],
              "description": "Sparse",
              "icon": ["far", "check-circle"],
              "judgment": "good"
            },
            {
              "id": "r2",
              "range": [0.6034, 0.7112],
              "description": "Fair",
              "icon": [null, null],
              "judgment": "normal"
            },
            {
              "id": "r3",
              "range": [0.7113, 1.0],
              "description": "Congested",
              "icon": ["fas", "exclamation-triangle"],
              "judgment": "bad"
            }
          ]
        }
      ]
    },
    "m7": {
      "id": "m7",
      "name": "Subband entropy",
      "description": "Measure the efficiency with which the image can be encoded while maintaining perceptual image quality.",
      "evidence": 3,
      "relevance": 3,
      "speed": 1,
      "references": [
        {
          "title": "Miniukovich, A. and De Angeli, A. (2015). Computation of Interface Aesthetics. In Proceedings of the 33rd Annual ACM Conference on Human Factors in Computing Systems (CHI '15), pp. 1163-1172. ACM. doi: https://doi.org/10.1145/2702123.2702575",
          "url": "https://doi.org/10.1145/2702123.2702575"
        },
        {
          "title": "Miniukovich, A. and De Angeli, A. (2014). Visual Impressions of Mobile App Interfaces. In Proceedings of the 8th Nordic Conference on Human-Computer Interaction (NordiCHI '14), pp. 31-40. ACM. doi: https://doi.org/10.1145/2639189.2641219",
          "url": "https://doi.org/10.1145/2639189.2641219"
        },
        {
          "title": "Miniukovich, A. and De Angeli, A. (2014). Quantification of Interface Visual Complexity. In Proceedings of the 2014 International Working Conference on Advanced Visual Interfaces (AVI '14), pp. 153-160. ACM. doi: https://doi.org/10.1145/2598153.2598173",
          "url": "https://doi.org/10.1145/2598153.2598173"
        },
        {
          "title": "Rosenholtz, R., Li, Y., and Nakano, L. (2007). Measuring Visual Clutter. Journal of Vision, 7(2), 1-22. doi: https://doi.org/10.1167/7.2.17",
          "url": "https://doi.org/10.1167/7.2.17"
        }
      ],
      "results": [
        {
          "id": "m7_0",
          "index": 0,
          "type": "float",
          "name": "Subband entropy",
          "description": false,
          "scores": [
            {
              "id": "r1",
              "range": [0, 2.7153],
              "description": "Good",
              "icon": ["far", "check-circle"],
              "judgment": "good"
            },
            {
              "id": "r2",
              "range": [2.7154, 3.4693],
              "description": "Fair",
              "icon": [null, null],
              "judgment": "normal"
            },
            {
              "id": "r3",
              "range": [3.4694, null],
              "description": "Poor",
              "icon": ["fas", "exclamation-triangle"],
              "judgment": "bad"
            }
          ]
        }
      ]
    },
    "m8": {
      "id": "m8",
      "name": "Feature congestion",
      "description": "This feature congestion measure of clutter makes use of extensive modeling of what makes items in a display visually salient.",
      "evidence": 3,
      "relevance": 3,
      "speed": 0,
      "references": [
        {
          "title": "Miniukovich, A. and De Angeli, A. (2015). Computation of Interface Aesthetics. In Proceedings of the 33rd Annual ACM Conference on Human Factors in Computing Systems (CHI '15), pp. 1163-1172. ACM. doi: https://doi.org/10.1145/2702123.2702575",
          "url": "https://doi.org/10.1145/2702123.2702575"
        },
        {
          "title": "Miniukovich, A. and De Angeli, A. (2014). Visual Impressions of Mobile App Interfaces. In Proceedings of the 8th Nordic Conference on Human-Computer Interaction (NordiCHI '14), pp. 31-40. ACM. doi: https://doi.org/10.1145/2639189.2641219",
          "url": "https://doi.org/10.1145/2639189.2641219"
        },
        {
          "title": "Miniukovich, A. and De Angeli, A. (2014). Quantification of Interface Visual Complexity. In Proceedings of the 2014 International Working Conference on Advanced Visual Interfaces (AVI '14), pp. 153-160. ACM. doi: https://doi.org/10.1145/2598153.2598173",
          "url": "https://doi.org/10.1145/2598153.2598173"
        },
        {
          "title": "Rosenholtz, R., Li, Y., and Nakano, L. (2007). Measuring Visual Clutter. Journal of Vision, 7(2), 1-22. doi: https://doi.org/10.1167/7.2.17",
          "url": "https://doi.org/10.1167/7.2.17"
        },
        {
          "title": "Rosenholtz, R., Li, Y., Jin, Z., and Mansfield, J. (2006). Feature Congestion: A Measure of Visual Clutter. Journal of Vision, 6(6), 827. doi: https://doi.org/10.1167/6.6.827",
          "url": "https://doi.org/10.1167/6.6.827"
        }
      ],
      "results": [
        {
          "id": "m8_0",
          "index": 0,
          "type": "float",
          "name": "Feature congestion",
          "description": false,
          "scores": [
            {
              "id": "r1",
              "range": [0, 3.771],
              "description": "Good",
              "icon": ["far", "check-circle"],
              "judgment": "good"
            },
            {
              "id": "r2",
              "range": [3.772, 5.5113],
              "description": "Fair",
              "icon": [null, null],
              "judgment": "normal"
            },
            {
              "id": "r3",
              "range": [5.5114, null],
              "description": "Poor",
              "icon": ["fas", "exclamation-triangle"],
              "judgment": "bad"
            }
          ]
        }
      ]
    }
  }
}
>>>>>>> bb2540e4
<|MERGE_RESOLUTION|>--- conflicted
+++ resolved
@@ -1,4 +1,3 @@
-<<<<<<< HEAD
 {
   "categories": [
     {
@@ -11,7 +10,7 @@
       "id": "pf",
       "name": "Perceptual Fluency",
       "icon": "brain",
-      "metrics": ["m2", "m4", "m5", "m6", "m7"]
+      "metrics": ["m2", "m4", "m5", "m6", "m7", "m8"]
     },
     {
       "id": "vg",
@@ -34,7 +33,6 @@
       "evidence": 1,
       "relevance": 2,
       "speed": 2,
-      "visualizationType": "table",
       "references": [
         {
           "title": "Miniukovich, A. and De Angeli, A. (2015). Computation of Interface Aesthetics. In Proceedings of the 33rd Annual ACM Conference on Human Factors in Computing Systems (CHI '15), pp. 1163-1172. ACM. doi: https://doi.org/10.1145/2702123.2702575",
@@ -89,7 +87,6 @@
       "evidence": 2,
       "relevance": 3,
       "speed": 2,
-      "visualizationType": "table",
       "references": [
         {
           "title": "Miniukovich, A. and De Angeli, A. (2015). Computation of Interface Aesthetics. In Proceedings of the 33rd Annual ACM Conference on Human Factors in Computing Systems (CHI '15), pp. 1163-1172. ACM. doi: https://doi.org/10.1145/2702123.2702575",
@@ -152,7 +149,6 @@
       "evidence": 2,
       "relevance": 2,
       "speed": 2,
-      "visualizationType": "table",
       "references": [
         {
           "title": "Miniukovich, A. and De Angeli, A. (2015). Computation of Interface Aesthetics. In Proceedings of the 33rd Annual ACM Conference on Human Factors in Computing Systems (CHI '15), pp. 1163-1172. ACM. doi: https://doi.org/10.1145/2702123.2702575",
@@ -207,7 +203,6 @@
       "evidence": 4,
       "relevance": 3,
       "speed": 2,
-      "visualizationType": "table",
       "references": [
         {
           "title": "Miniukovich, A. and De Angeli, A. (2015). Computation of Interface Aesthetics. In Proceedings of the 33rd Annual ACM Conference on Human Factors in Computing Systems (CHI '15), pp. 1163-1172. ACM. doi: https://doi.org/10.1145/2702123.2702575",
@@ -266,7 +261,6 @@
       "evidence": 3,
       "relevance": 4,
       "speed": 2,
-      "visualizationType": "table",
       "references": [
         {
           "title": "Miniukovich, A. and De Angeli, A. (2015). Computation of Interface Aesthetics. In Proceedings of the 33rd Annual ACM Conference on Human Factors in Computing Systems (CHI '15), pp. 1163-1172. ACM. doi: https://doi.org/10.1145/2702123.2702575",
@@ -333,7 +327,6 @@
       "evidence": 3,
       "relevance": 3,
       "speed": 1,
-      "visualizationType": "table",
       "references": [
         {
           "title": "Miniukovich, A. and De Angeli, A. (2015). Computation of Interface Aesthetics. In Proceedings of the 33rd Annual ACM Conference on Human Factors in Computing Systems (CHI '15), pp. 1163-1172. ACM. doi: https://doi.org/10.1145/2702123.2702575",
@@ -400,487 +393,6 @@
       "evidence": 3,
       "relevance": 3,
       "speed": 1,
-      "visualizationType": "table",
-      "references": [
-        {
-          "title": "Miniukovich, A. and De Angeli, A. (2015). Computation of Interface Aesthetics. In Proceedings of the 33rd Annual ACM Conference on Human Factors in Computing Systems (CHI '15), pp. 1163-1172. ACM. doi: https://doi.org/10.1145/2702123.2702575",
-          "url": "https://doi.org/10.1145/2702123.2702575"
-        },
-        {
-          "title": "Miniukovich, A. and De Angeli, A. (2014). Visual Impressions of Mobile App Interfaces. In Proceedings of the 8th Nordic Conference on Human-Computer Interaction (NordiCHI '14), pp. 31-40. ACM. doi: https://doi.org/10.1145/2639189.2641219",
-          "url": "https://doi.org/10.1145/2639189.2641219"
-        },
-        {
-          "title": "Miniukovich, A. and De Angeli, A. (2014). Quantification of Interface Visual Complexity. In Proceedings of the 2014 International Working Conference on Advanced Visual Interfaces (AVI '14), pp. 153-160. ACM. doi: https://doi.org/10.1145/2598153.2598173",
-          "url": "https://doi.org/10.1145/2598153.2598173"
-        },
-        {
-          "title": "Rosenholtz, R., Li, Y., and Nakano, L. (2007). Measuring Visual Clutter. Journal of Vision, 7(2), 1-22. doi: https://doi.org/10.1167/7.2.17",
-          "url": "https://doi.org/10.1167/7.2.17"
-        }
-      ],
-      "results": [
-        {
-          "id": "m7_0",
-          "index": 0,
-          "type": "float",
-          "name": "Subband entropy",
-          "description": false,
-          "scores": [
-            {
-              "id": "r1",
-              "range": [0, 2.7153],
-              "description": "Good",
-              "icon": ["far", "check-circle"],
-              "judgment": "good"
-            },
-            {
-              "id": "r2",
-              "range": [2.7154, 3.4693],
-              "description": "Fair",
-              "icon": [null, null],
-              "judgment": "normal"
-            },
-            {
-              "id": "r3",
-              "range": [3.4694, null],
-              "description": "Poor",
-              "icon": ["fas", "exclamation-triangle"],
-              "judgment": "bad"
-            }
-          ]
-        }
-      ]
-    },
-    "m9": {
-      "id": "m9",
-      "name": "UMSI",
-      "description": "Predict visual importance in input graphic designs, and saliency in natural images",
-      "evidence": 5,
-      "relevance": 5,
-      "speed": 2,
-      "visualizationType": "b64",
-      "references": [
-        {
-          "title": "Fosco, C., Casser, V., Bedi, A. K., O'Donovan, P., Hertzmann, A., & Bylinskii, Z. (2020). Predicting Visual Importance Across Graphic Design Types. doi: https://doi.org/10.1145/3379337.3415825",
-          "url": "https://doi.org/10.1145/3379337.3415825"
-        }
-      ],
-      "results": [
-        {
-          "id": "m9_0",
-          "index": 0,
-          "type": "b64",
-          "name": "UMSI (Unified Model of Saliency and Importance)",
-          "description": "Visual importance heatmap"
-        },
-        {
-          "id": "m9_1",
-          "index": 1,
-          "type": "b64",
-          "name": "UMSI (Unified Model of Saliency and Importance)",
-          "description": "Overlay"
-        }
-      ]
-    }    
-  }
-}
-=======
-{
-  "categories": [
-    {
-      "id": "cp",
-      "name": "Colour Perception",
-      "icon": "palette",
-      "metrics": ["m1", "m3"]
-    },
-    {
-      "id": "pf",
-      "name": "Perceptual Fluency",
-      "icon": "brain",
-      "metrics": ["m2", "m4", "m5", "m6", "m7", "m8"]
-    },
-    {
-      "id": "vg",
-      "name": "Visual Guidance",
-      "icon": "compass",
-      "metrics": []
-    },
-    {
-      "id": "ac",
-      "name": "Accessibility",
-      "icon": "universal-access",
-      "metrics": []
-    }
-  ],
-  "metrics": {
-    "m1": {
-      "id": "m1",
-      "name": "PNG file size",
-      "description": "The file size (in bytes) of an image, saved in the PNG format (24-bit per pixel).",
-      "evidence": 1,
-      "relevance": 2,
-      "speed": 2,
-      "references": [
-        {
-          "title": "Miniukovich, A. and De Angeli, A. (2015). Computation of Interface Aesthetics. In Proceedings of the 33rd Annual ACM Conference on Human Factors in Computing Systems (CHI '15), pp. 1163-1172. ACM. doi: https://doi.org/10.1145/2702123.2702575",
-          "url": "https://doi.org/10.1145/2702123.2702575"
-        },
-        {
-          "title": "Miniukovich, A. and De Angeli, A. (2014). Visual Impressions of Mobile App Interfaces. In Proceedings of the 8th Nordic Conference on Human-Computer Interaction (NordiCHI '14), pp. 31-40. ACM. doi: https://doi.org/10.1145/2639189.2641219",
-          "url": "https://doi.org/10.1145/2639189.2641219"
-        },
-        {
-          "title": "Miniukovich, A. and De Angeli, A. (2014). Quantification of Interface Visual Complexity. In Proceedings of the 2014 International Working Conference on Advanced Visual Interfaces (AVI '14), pp. 153-160. ACM. doi: https://doi.org/10.1145/2598153.2598173",
-          "url": "https://doi.org/10.1145/2598153.2598173"
-        }
-      ],
-      "results": [
-        {
-          "id": "m1_0",
-          "index": 0,
-          "type": "int",
-          "name": "PNG file size in bytes",
-          "description": false,
-          "scores": [
-            {
-              "id": "r1",
-              "range": [0, 355148],
-              "description": "Small",
-              "icon": ["far", "check-circle"],
-              "judgment": "good"
-            },
-            {
-              "id": "r2",
-              "range": [355149, 855811],
-              "description": "Fair",
-              "icon": [null, null],
-              "judgment": "normal"
-            },
-            {
-              "id": "r3",
-              "range": [855812, null],
-              "description": "Large",
-              "icon": ["fas", "exclamation-triangle"],
-              "judgment": "bad"
-            }
-          ]
-        }
-      ]
-    },
-    "m2": {
-      "id": "m2",
-      "name": "JPEG file size",
-      "description": "The file size (in bytes) of an image, saved in the JPEG format (image quality 70).",
-      "evidence": 2,
-      "relevance": 3,
-      "speed": 2,
-      "references": [
-        {
-          "title": "Miniukovich, A. and De Angeli, A. (2015). Computation of Interface Aesthetics. In Proceedings of the 33rd Annual ACM Conference on Human Factors in Computing Systems (CHI '15), pp. 1163-1172. ACM. doi: https://doi.org/10.1145/2702123.2702575",
-          "url": "https://doi.org/10.1145/2702123.2702575"
-        },
-        {
-          "title": "Miniukovich, A. and De Angeli, A. (2014). Visual Impressions of Mobile App Interfaces. In Proceedings of the 8th Nordic Conference on Human-Computer Interaction (NordiCHI '14), pp. 31-40. ACM. doi: https://doi.org/10.1145/2639189.2641219",
-          "url": "https://doi.org/10.1145/2639189.2641219"
-        },
-        {
-          "title": "Miniukovich, A. and De Angeli, A. (2014). Quantification of Interface Visual Complexity. In Proceedings of the 2014 International Working Conference on Advanced Visual Interfaces (AVI '14), pp. 153-160. ACM. doi: https://doi.org/10.1145/2598153.2598173",
-          "url": "https://doi.org/10.1145/2598153.2598173"
-        },
-        {
-          "title": "Tuch, A.N., Bargas-Avila, J.A., Opwis, K., and Wilhelm, F.H. (2009). Visual Complexity of Websites: Effects on Users' Experience, Physiology, Performance, and Memory. International Journal of Human-Computer Studies, 67(9), 703-715. doi: https://doi.org/10.1016/j.ijhcs.2009.04.002",
-          "url": "https://doi.org/10.1016/j.ijhcs.2009.04.002"
-        },
-        {
-          "title": "Rosenholtz, R., Li, Y., and Nakano, L. (2007). Measuring Visual Clutter. Journal of Vision, 7(2), 1-22. doi: https://doi.org/10.1167/7.2.17",
-          "url": "https://doi.org/10.1167/7.2.17"
-        }
-      ],
-      "results": [
-        {
-          "id": "m2_0",
-          "index": 0,
-          "type": "int",
-          "name": "JPEG file size in bytes",
-          "description": false,
-          "scores": [
-            {
-              "id": "r1",
-              "range": [0, 84254],
-              "description": "Small",
-              "icon": ["far", "check-circle"],
-              "judgment": "good"
-            },
-            {
-              "id": "r2",
-              "range": [84255, 130317],
-              "description": "Fair",
-              "icon": [null, null],
-              "judgment": "normal"
-            },
-            {
-              "id": "r3",
-              "range": [130318, null],
-              "description": "Large",
-              "icon": ["fas", "exclamation-triangle"],
-              "judgment": "bad"
-            }
-          ]
-        }
-      ]
-    },
-    "m3": {
-      "id": "m3",
-      "name": "Distinct RGB values",
-      "description": "The number of distinct values in the RGB color space after color reduction; only values covering more than five pixels (for desktop) or two pixels (for mobile) are counted.",
-      "evidence": 2,
-      "relevance": 2,
-      "speed": 2,
-      "references": [
-        {
-          "title": "Miniukovich, A. and De Angeli, A. (2015). Computation of Interface Aesthetics. In Proceedings of the 33rd Annual ACM Conference on Human Factors in Computing Systems (CHI '15), pp. 1163-1172. ACM. doi: https://doi.org/10.1145/2702123.2702575",
-          "url": "https://doi.org/10.1145/2702123.2702575"
-        },
-        {
-          "title": "Miniukovich, A. and De Angeli, A. (2014). Visual Impressions of Mobile App Interfaces. In Proceedings of the 8th Nordic Conference on Human-Computer Interaction (NordiCHI '14), pp. 31-40. ACM. doi: https://doi.org/10.1145/2639189.2641219",
-          "url": "https://doi.org/10.1145/2639189.2641219"
-        },
-        {
-          "title": "Miniukovich, A. and De Angeli, A. (2014). Quantification of Interface Visual Complexity. In Proceedings of the 2014 International Working Conference on Advanced Visual Interfaces (AVI '14), pp. 153-160. ACM. doi: https://doi.org/10.1145/2598153.2598173",
-          "url": "https://doi.org/10.1145/2598153.2598173"
-        }
-      ],
-      "results": [
-        {
-          "id": "m3_0",
-          "index": 0,
-          "type": "int",
-          "name": "Number of distinct RGB values",
-          "description": false,
-          "scores": [
-            {
-              "id": "r1",
-              "range": [0, 2713],
-              "description": "Colorless",
-              "icon": ["far", "check-circle"],
-              "judgment": "good"
-            },
-            {
-              "id": "r2",
-              "range": [2714, 9763],
-              "description": "Fair",
-              "icon": [null, null],
-              "judgment": "normal"
-            },
-            {
-              "id": "r3",
-              "range": [9764, null],
-              "description": "Colorful",
-              "icon": ["fas", "exclamation-triangle"],
-              "judgment": "bad"
-            }
-          ]
-        }
-      ]
-    },
-    "m4": {
-      "id": "m4",
-      "name": "Contour density",
-      "description": "The ratio of contour pixels to all pixels.",
-      "evidence": 4,
-      "relevance": 3,
-      "speed": 2,
-      "references": [
-        {
-          "title": "Miniukovich, A. and De Angeli, A. (2015). Computation of Interface Aesthetics. In Proceedings of the 33rd Annual ACM Conference on Human Factors in Computing Systems (CHI '15), pp. 1163-1172. ACM. doi: https://doi.org/10.1145/2702123.2702575",
-          "url": "https://doi.org/10.1145/2702123.2702575"
-        },
-        {
-          "title": "Miniukovich, A. and De Angeli, A. (2014). Visual Impressions of Mobile App Interfaces. In Proceedings of the 8th Nordic Conference on Human-Computer Interaction (NordiCHI '14), pp. 31-40. ACM. doi: https://doi.org/10.1145/2639189.2641219",
-          "url": "https://doi.org/10.1145/2639189.2641219"
-        },
-        {
-          "title": "Miniukovich, A. and De Angeli, A. (2014). Quantification of Interface Visual Complexity. In Proceedings of the 2014 International Working Conference on Advanced Visual Interfaces (AVI '14), pp. 153-160. ACM. doi: https://doi.org/10.1145/2598153.2598173",
-          "url": "https://doi.org/10.1145/2598153.2598173"
-        },
-        {
-          "title": "Rosenholtz, R., Li, Y., and Nakano, L. (2007). Measuring Visual Clutter. Journal of Vision, 7(2), 1-22. doi: https://doi.org/10.1167/7.2.17",
-          "url": "https://doi.org/10.1167/7.2.17"
-        }
-      ],
-      "results": [
-        {
-          "id": "m4_0",
-          "index": 0,
-          "type": "float",
-          "name": "Contour density",
-          "description": false,
-          "scores": [
-            {
-              "id": "r1",
-              "range": [0.0, 0.0296],
-              "description": "Sparse",
-              "icon": ["far", "check-circle"],
-              "judgment": "good"
-            },
-            {
-              "id": "r2",
-              "range": [0.0297, 0.0494],
-              "description": "Fair",
-              "icon": [null, null],
-              "judgment": "normal"
-            },
-            {
-              "id": "r3",
-              "range": [0.0495, 1.0],
-              "description": "Dense",
-              "icon": ["fas", "exclamation-triangle"],
-              "judgment": "bad"
-            }
-          ]
-        }
-      ]
-    },
-    "m5": {
-      "id": "m5",
-      "name": "Figure-ground contrast",
-      "description": "The difference in color or luminance between two adjacent areas.",
-      "evidence": 3,
-      "relevance": 4,
-      "speed": 2,
-      "references": [
-        {
-          "title": "Miniukovich, A. and De Angeli, A. (2015). Computation of Interface Aesthetics. In Proceedings of the 33rd Annual ACM Conference on Human Factors in Computing Systems (CHI '15), pp. 1163-1172. ACM. doi: https://doi.org/10.1145/2702123.2702575",
-          "url": "https://doi.org/10.1145/2702123.2702575"
-        },
-        {
-          "title": "Miniukovich, A. and De Angeli, A. (2014). Visual Impressions of Mobile App Interfaces. In Proceedings of the 8th Nordic Conference on Human-Computer Interaction (NordiCHI '14), pp. 31-40. ACM. doi: https://doi.org/10.1145/2639189.2641219",
-          "url": "https://doi.org/10.1145/2639189.2641219"
-        },
-        {
-          "title": "Miniukovich, A. and De Angeli, A. (2014). Quantification of Interface Visual Complexity. In Proceedings of the 2014 International Working Conference on Advanced Visual Interfaces (AVI '14), pp. 153-160. ACM. doi: https://doi.org/10.1145/2598153.2598173",
-          "url": "https://doi.org/10.1145/2598153.2598173"
-        },
-        {
-          "title": "Reber, R., Wurtz, P., and Zimmermann, T.D. (2004). Exploring \"Fringe\" Consciousness: The Subjective Experience of Perceptual Fluency and its Objective Bases. Consciousness and Cognition, 13(1), 47-60. doi: https://doi.org/10.1016/S1053-8100(03)00049-7",
-          "url": "https://doi.org/10.1016/S1053-8100(03)00049-7"
-        },
-        {
-          "title": "Hall, R.H. and Hanna, P. (2004). The Impact of Web Page Text-Background Colour Combinations on Readability, Retention, Aesthetics and Behavioural Intention. Behaviour & Information Technology, 23(3), 183-195. doi: https://doi.org/10.1080/01449290410001669932",
-          "url": "https://doi.org/10.1080/01449290410001669932"
-        },
-        {
-          "title": "Reber, R., Winkielman, P., and Schwarz, N. (1998). Effects of Perceptual Fluency on Affective Judgments. Psychological Science, 9(1), 45-48. doi: https://doi.org/10.1111/1467-9280.00008",
-          "url": "https://doi.org/10.1111/1467-9280.00008"
-        }
-      ],
-      "results": [
-        {
-          "id": "m5_0",
-          "index": 0,
-          "type": "float",
-          "name": "Figure-ground contrast",
-          "description": false,
-          "scores": [
-            {
-              "id": "r1",
-              "range": [0.0, 0.5786],
-              "description": "Low",
-              "icon": ["fas", "exclamation-triangle"],
-              "judgment": "bad"
-            },
-            {
-              "id": "r2",
-              "range": [0.5787, 0.6855],
-              "description": "Fair",
-              "icon": [null, null],
-              "judgment": "normal"
-            },
-            {
-              "id": "r3",
-              "range": [0.6856, 1.0],
-              "description": "High",
-              "icon": ["far", "check-circle"],
-              "judgment": "good"
-            }
-          ]
-        }
-      ]
-    },
-    "m6": {
-      "id": "m6",
-      "name": "Contour congestion",
-      "description": "The mental effort needed to differentiate spatially proximal lines.",
-      "evidence": 3,
-      "relevance": 3,
-      "speed": 1,
-      "references": [
-        {
-          "title": "Miniukovich, A. and De Angeli, A. (2015). Computation of Interface Aesthetics. In Proceedings of the 33rd Annual ACM Conference on Human Factors in Computing Systems (CHI '15), pp. 1163-1172. ACM. doi: https://doi.org/10.1145/2702123.2702575",
-          "url": "https://doi.org/10.1145/2702123.2702575"
-        },
-        {
-          "title": "Miniukovich, A. and De Angeli, A. (2014). Visual Impressions of Mobile App Interfaces. In Proceedings of the 8th Nordic Conference on Human-Computer Interaction (NordiCHI '14), pp. 31-40. ACM. doi: https://doi.org/10.1145/2639189.2641219",
-          "url": "https://doi.org/10.1145/2639189.2641219"
-        },
-        {
-          "title": "Miniukovich, A. and De Angeli, A. (2014). Quantification of Interface Visual Complexity. In Proceedings of the 2014 International Working Conference on Advanced Visual Interfaces (AVI '14), pp. 153-160. ACM. doi: https://doi.org/10.1145/2598153.2598173",
-          "url": "https://doi.org/10.1145/2598153.2598173"
-        },
-        {
-          "title": "van den Berg, R., Cornelissen, F.W., and Roerdink, J.B.T.M. (2009). A Crowding Model of Visual Clutter. Journal of Vision, 9(4):24, 1-11. doi: https://doi.org/10.1167/9.4.24",
-          "url": "https://doi.org/10.1167/9.4.24"
-        },
-        {
-          "title": "Levi, D.M. (2008). Crowding—An Essential Bottleneck for Object Recognition: A Mini-Review. Vision Research, 48(5), 635-654. doi: https://doi.org/10.1016/j.visres.2007.12.009",
-          "url": "https://doi.org/10.1016/j.visres.2007.12.009"
-        },
-        {
-          "title": "Wong, N., carpendale, S., and Greenberg, S. (2003). EdgeLens: An Interactive Method for Managing Edge Congestion in Graphs. In Proceedings of IEEE Symposium on Information Visualization (INFOVIS '03), pp. 51-58. IEEE. doi: https://doi.org/10.1109/INFVIS.2003.1249008",
-          "url": "https://doi.org/10.1109/INFVIS.2003.1249008"
-        }
-      ],
-      "results": [
-        {
-          "id": "m6_0",
-          "index": 0,
-          "type": "float",
-          "name": "Contour congestion",
-          "description": false,
-          "scores": [
-            {
-              "id": "r1",
-              "range": [0.0, 0.6033],
-              "description": "Sparse",
-              "icon": ["far", "check-circle"],
-              "judgment": "good"
-            },
-            {
-              "id": "r2",
-              "range": [0.6034, 0.7112],
-              "description": "Fair",
-              "icon": [null, null],
-              "judgment": "normal"
-            },
-            {
-              "id": "r3",
-              "range": [0.7113, 1.0],
-              "description": "Congested",
-              "icon": ["fas", "exclamation-triangle"],
-              "judgment": "bad"
-            }
-          ]
-        }
-      ]
-    },
-    "m7": {
-      "id": "m7",
-      "name": "Subband entropy",
-      "description": "Measure the efficiency with which the image can be encoded while maintaining perceptual image quality.",
-      "evidence": 3,
-      "relevance": 3,
-      "speed": 1,
       "references": [
         {
           "title": "Miniukovich, A. and De Angeli, A. (2015). Computation of Interface Aesthetics. In Proceedings of the 33rd Annual ACM Conference on Human Factors in Computing Systems (CHI '15), pp. 1163-1172. ACM. doi: https://doi.org/10.1145/2702123.2702575",
@@ -993,7 +505,36 @@
           ]
         }
       ]
+    },
+    "m9": {
+      "id": "m9",
+      "name": "UMSI",
+      "description": "Predict visual importance in input graphic designs and saliency in natural images.",
+      "evidence": 5,
+      "relevance": 5,
+      "speed": 2,
+      "references": [
+        {
+          "title": "Fosco, C., Casser, V., Bedi, A. K., O'Donovan, P., Hertzmann, A., & Bylinskii, Z. (2020). Predicting Visual Importance Across Graphic Design Types. doi: https://doi.org/10.1145/3379337.3415825",
+          "url": "https://doi.org/10.1145/3379337.3415825"
+        }
+      ],
+      "results": [
+        {
+          "id": "m9_0",
+          "index": 0,
+          "type": "b64",
+          "name": "UMSI (Unified Model of Saliency and Importance)",
+          "description": "Visual importance heatmap"
+        },
+        {
+          "id": "m9_1",
+          "index": 1,
+          "type": "b64",
+          "name": "UMSI (Unified Model of Saliency and Importance)",
+          "description": "Overlay"
+        }
+      ]
     }
   }
-}
->>>>>>> bb2540e4
+}