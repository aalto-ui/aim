{
  "categories": [
    {
      "id": "cp",
      "name": "Colour Perception",
      "icon": "palette",
      "metrics": ["m1", "m3", "m10", "m11", "m12", "m19"]
    },
    {
      "id": "pf",
      "name": "Perceptual Fluency",
      "icon": "brain",
      "metrics": ["m2", "m4", "m5", "m6", "m7", "m8", "m18"]
    },
    {
      "id": "vg",
      "name": "Visual Guidance",
      "icon": "compass",
      "metrics": ["m9"]
    },
    {
      "id": "ac",
      "name": "Accessibility",
      "icon": "universal-access",
      "metrics": []
    }
  ],
  "metrics": {
    "m1": {
      "id": "m1",
      "name": "PNG file size",
      "description": "The file size (in bytes) of an image, saved in the PNG format (24-bit per pixel).",
      "evidence": 1,
      "relevance": 2,
      "speed": 2,
      "references": [
        {
          "title": "Miniukovich, A. and De Angeli, A. (2015). Computation of Interface Aesthetics. In Proceedings of the 33rd Annual ACM Conference on Human Factors in Computing Systems (CHI '15), pp. 1163-1172. ACM. doi: https://doi.org/10.1145/2702123.2702575",
          "url": "https://doi.org/10.1145/2702123.2702575"
        },
        {
          "title": "Miniukovich, A. and De Angeli, A. (2014). Visual Impressions of Mobile App Interfaces. In Proceedings of the 8th Nordic Conference on Human-Computer Interaction (NordiCHI '14), pp. 31-40. ACM. doi: https://doi.org/10.1145/2639189.2641219",
          "url": "https://doi.org/10.1145/2639189.2641219"
        },
        {
          "title": "Miniukovich, A. and De Angeli, A. (2014). Quantification of Interface Visual Complexity. In Proceedings of the 2014 International Working Conference on Advanced Visual Interfaces (AVI '14), pp. 153-160. ACM. doi: https://doi.org/10.1145/2598153.2598173",
          "url": "https://doi.org/10.1145/2598153.2598173"
        }
      ],
      "results": [
        {
          "id": "m1_0",
          "index": 0,
          "type": "int",
          "name": "PNG file size in bytes",
          "description": false,
          "scores": [
            {
              "id": "r1",
              "range": [0, 355148],
              "description": "Small",
              "icon": ["far", "check-circle"],
              "judgment": "good"
            },
            {
              "id": "r2",
              "range": [355149, 855811],
              "description": "Fair",
              "icon": [null, null],
              "judgment": "normal"
            },
            {
              "id": "r3",
              "range": [855812, null],
              "description": "Large",
              "icon": ["fas", "exclamation-triangle"],
              "judgment": "bad"
            }
          ]
        }
      ]
    },
    "m2": {
      "id": "m2",
      "name": "JPEG file size",
      "description": "The file size (in bytes) of an image, saved in the JPEG format (image quality 70).",
      "evidence": 2,
      "relevance": 3,
      "speed": 2,
      "references": [
        {
          "title": "Miniukovich, A. and De Angeli, A. (2015). Computation of Interface Aesthetics. In Proceedings of the 33rd Annual ACM Conference on Human Factors in Computing Systems (CHI '15), pp. 1163-1172. ACM. doi: https://doi.org/10.1145/2702123.2702575",
          "url": "https://doi.org/10.1145/2702123.2702575"
        },
        {
          "title": "Miniukovich, A. and De Angeli, A. (2014). Visual Impressions of Mobile App Interfaces. In Proceedings of the 8th Nordic Conference on Human-Computer Interaction (NordiCHI '14), pp. 31-40. ACM. doi: https://doi.org/10.1145/2639189.2641219",
          "url": "https://doi.org/10.1145/2639189.2641219"
        },
        {
          "title": "Miniukovich, A. and De Angeli, A. (2014). Quantification of Interface Visual Complexity. In Proceedings of the 2014 International Working Conference on Advanced Visual Interfaces (AVI '14), pp. 153-160. ACM. doi: https://doi.org/10.1145/2598153.2598173",
          "url": "https://doi.org/10.1145/2598153.2598173"
        },
        {
          "title": "Tuch, A.N., Bargas-Avila, J.A., Opwis, K., and Wilhelm, F.H. (2009). Visual Complexity of Websites: Effects on Users' Experience, Physiology, Performance, and Memory. International Journal of Human-Computer Studies, 67(9), 703-715. doi: https://doi.org/10.1016/j.ijhcs.2009.04.002",
          "url": "https://doi.org/10.1016/j.ijhcs.2009.04.002"
        },
        {
          "title": "Rosenholtz, R., Li, Y., and Nakano, L. (2007). Measuring Visual Clutter. Journal of Vision, 7(2), 1-22. doi: https://doi.org/10.1167/7.2.17",
          "url": "https://doi.org/10.1167/7.2.17"
        }
      ],
      "results": [
        {
          "id": "m2_0",
          "index": 0,
          "type": "int",
          "name": "JPEG file size in bytes",
          "description": false,
          "scores": [
            {
              "id": "r1",
              "range": [0, 84198],
              "description": "Small",
              "icon": ["far", "check-circle"],
              "judgment": "good"
            },
            {
              "id": "r2",
              "range": [84199, 129989],
              "description": "Fair",
              "icon": [null, null],
              "judgment": "normal"
            },
            {
              "id": "r3",
              "range": [129990, null],
              "description": "Large",
              "icon": ["fas", "exclamation-triangle"],
              "judgment": "bad"
            }
          ]
        }
      ]
    },
    "m3": {
      "id": "m3",
      "name": "Distinct RGB values",
      "description": "The number of distinct values in the RGB color space after color reduction; only values covering more than five pixels (for desktop) or two pixels (for mobile) are counted.",
      "evidence": 2,
      "relevance": 2,
      "speed": 2,
      "references": [
        {
          "title": "Miniukovich, A. and De Angeli, A. (2015). Computation of Interface Aesthetics. In Proceedings of the 33rd Annual ACM Conference on Human Factors in Computing Systems (CHI '15), pp. 1163-1172. ACM. doi: https://doi.org/10.1145/2702123.2702575",
          "url": "https://doi.org/10.1145/2702123.2702575"
        },
        {
          "title": "Miniukovich, A. and De Angeli, A. (2014). Visual Impressions of Mobile App Interfaces. In Proceedings of the 8th Nordic Conference on Human-Computer Interaction (NordiCHI '14), pp. 31-40. ACM. doi: https://doi.org/10.1145/2639189.2641219",
          "url": "https://doi.org/10.1145/2639189.2641219"
        },
        {
          "title": "Miniukovich, A. and De Angeli, A. (2014). Quantification of Interface Visual Complexity. In Proceedings of the 2014 International Working Conference on Advanced Visual Interfaces (AVI '14), pp. 153-160. ACM. doi: https://doi.org/10.1145/2598153.2598173",
          "url": "https://doi.org/10.1145/2598153.2598173"
        }
      ],
      "results": [
        {
          "id": "m3_0",
          "index": 0,
          "type": "int",
          "name": "Number of distinct RGB values",
          "description": false,
          "scores": [
            {
              "id": "r1",
              "range": [0, 2713],
              "description": "Colorless",
              "icon": ["far", "check-circle"],
              "judgment": "good"
            },
            {
              "id": "r2",
              "range": [2714, 9763],
              "description": "Fair",
              "icon": [null, null],
              "judgment": "normal"
            },
            {
              "id": "r3",
              "range": [9764, null],
              "description": "Colorful",
              "icon": ["fas", "exclamation-triangle"],
              "judgment": "bad"
            }
          ]
        }
      ]
    },
    "m4": {
      "id": "m4",
      "name": "Contour density",
      "description": "The ratio of contour pixels to all pixels.",
      "evidence": 4,
      "relevance": 3,
      "speed": 2,
      "references": [
        {
          "title": "Miniukovich, A. and De Angeli, A. (2015). Computation of Interface Aesthetics. In Proceedings of the 33rd Annual ACM Conference on Human Factors in Computing Systems (CHI '15), pp. 1163-1172. ACM. doi: https://doi.org/10.1145/2702123.2702575",
          "url": "https://doi.org/10.1145/2702123.2702575"
        },
        {
          "title": "Miniukovich, A. and De Angeli, A. (2014). Visual Impressions of Mobile App Interfaces. In Proceedings of the 8th Nordic Conference on Human-Computer Interaction (NordiCHI '14), pp. 31-40. ACM. doi: https://doi.org/10.1145/2639189.2641219",
          "url": "https://doi.org/10.1145/2639189.2641219"
        },
        {
          "title": "Miniukovich, A. and De Angeli, A. (2014). Quantification of Interface Visual Complexity. In Proceedings of the 2014 International Working Conference on Advanced Visual Interfaces (AVI '14), pp. 153-160. ACM. doi: https://doi.org/10.1145/2598153.2598173",
          "url": "https://doi.org/10.1145/2598153.2598173"
        },
        {
          "title": "Rosenholtz, R., Li, Y., and Nakano, L. (2007). Measuring Visual Clutter. Journal of Vision, 7(2), 1-22. doi: https://doi.org/10.1167/7.2.17",
          "url": "https://doi.org/10.1167/7.2.17"
        }
      ],
      "results": [
        {
          "id": "m4_0",
          "index": 0,
          "type": "float",
          "name": "Contour density",
          "description": false,
          "scores": [
            {
              "id": "r1",
              "range": [0.0, 0.0296],
              "description": "Sparse",
              "icon": ["far", "check-circle"],
              "judgment": "good"
            },
            {
              "id": "r2",
              "range": [0.0297, 0.0494],
              "description": "Fair",
              "icon": [null, null],
              "judgment": "normal"
            },
            {
              "id": "r3",
              "range": [0.0495, 1.0],
              "description": "Dense",
              "icon": ["fas", "exclamation-triangle"],
              "judgment": "bad"
            }
          ]
        }
      ]
    },
    "m5": {
      "id": "m5",
      "name": "Figure-ground contrast",
      "description": "The difference in color or luminance between two adjacent areas.",
      "evidence": 3,
      "relevance": 4,
      "speed": 2,
      "references": [
        {
          "title": "Miniukovich, A. and De Angeli, A. (2015). Computation of Interface Aesthetics. In Proceedings of the 33rd Annual ACM Conference on Human Factors in Computing Systems (CHI '15), pp. 1163-1172. ACM. doi: https://doi.org/10.1145/2702123.2702575",
          "url": "https://doi.org/10.1145/2702123.2702575"
        },
        {
          "title": "Miniukovich, A. and De Angeli, A. (2014). Visual Impressions of Mobile App Interfaces. In Proceedings of the 8th Nordic Conference on Human-Computer Interaction (NordiCHI '14), pp. 31-40. ACM. doi: https://doi.org/10.1145/2639189.2641219",
          "url": "https://doi.org/10.1145/2639189.2641219"
        },
        {
          "title": "Miniukovich, A. and De Angeli, A. (2014). Quantification of Interface Visual Complexity. In Proceedings of the 2014 International Working Conference on Advanced Visual Interfaces (AVI '14), pp. 153-160. ACM. doi: https://doi.org/10.1145/2598153.2598173",
          "url": "https://doi.org/10.1145/2598153.2598173"
        },
        {
          "title": "Reber, R., Wurtz, P., and Zimmermann, T.D. (2004). Exploring \"Fringe\" Consciousness: The Subjective Experience of Perceptual Fluency and its Objective Bases. Consciousness and Cognition, 13(1), 47-60. doi: https://doi.org/10.1016/S1053-8100(03)00049-7",
          "url": "https://doi.org/10.1016/S1053-8100(03)00049-7"
        },
        {
          "title": "Hall, R.H. and Hanna, P. (2004). The Impact of Web Page Text-Background Colour Combinations on Readability, Retention, Aesthetics and Behavioural Intention. Behaviour & Information Technology, 23(3), 183-195. doi: https://doi.org/10.1080/01449290410001669932",
          "url": "https://doi.org/10.1080/01449290410001669932"
        },
        {
          "title": "Reber, R., Winkielman, P., and Schwarz, N. (1998). Effects of Perceptual Fluency on Affective Judgments. Psychological Science, 9(1), 45-48. doi: https://doi.org/10.1111/1467-9280.00008",
          "url": "https://doi.org/10.1111/1467-9280.00008"
        }
      ],
      "results": [
        {
          "id": "m5_0",
          "index": 0,
          "type": "float",
          "name": "Figure-ground contrast",
          "description": false,
          "scores": [
            {
              "id": "r1",
              "range": [0.0, 0.5786],
              "description": "Low",
              "icon": ["fas", "exclamation-triangle"],
              "judgment": "bad"
            },
            {
              "id": "r2",
              "range": [0.5787, 0.6855],
              "description": "Fair",
              "icon": [null, null],
              "judgment": "normal"
            },
            {
              "id": "r3",
              "range": [0.6856, 1.0],
              "description": "High",
              "icon": ["far", "check-circle"],
              "judgment": "good"
            }
          ]
        }
      ]
    },
    "m6": {
      "id": "m6",
      "name": "Contour congestion",
      "description": "The mental effort needed to differentiate spatially proximal lines.",
      "evidence": 3,
      "relevance": 3,
      "speed": 1,
      "references": [
        {
          "title": "Miniukovich, A. and De Angeli, A. (2015). Computation of Interface Aesthetics. In Proceedings of the 33rd Annual ACM Conference on Human Factors in Computing Systems (CHI '15), pp. 1163-1172. ACM. doi: https://doi.org/10.1145/2702123.2702575",
          "url": "https://doi.org/10.1145/2702123.2702575"
        },
        {
          "title": "Miniukovich, A. and De Angeli, A. (2014). Visual Impressions of Mobile App Interfaces. In Proceedings of the 8th Nordic Conference on Human-Computer Interaction (NordiCHI '14), pp. 31-40. ACM. doi: https://doi.org/10.1145/2639189.2641219",
          "url": "https://doi.org/10.1145/2639189.2641219"
        },
        {
          "title": "Miniukovich, A. and De Angeli, A. (2014). Quantification of Interface Visual Complexity. In Proceedings of the 2014 International Working Conference on Advanced Visual Interfaces (AVI '14), pp. 153-160. ACM. doi: https://doi.org/10.1145/2598153.2598173",
          "url": "https://doi.org/10.1145/2598153.2598173"
        },
        {
          "title": "van den Berg, R., Cornelissen, F.W., and Roerdink, J.B.T.M. (2009). A Crowding Model of Visual Clutter. Journal of Vision, 9(4):24, 1-11. doi: https://doi.org/10.1167/9.4.24",
          "url": "https://doi.org/10.1167/9.4.24"
        },
        {
          "title": "Levi, D.M. (2008). Crowding—An Essential Bottleneck for Object Recognition: A Mini-Review. Vision Research, 48(5), 635-654. doi: https://doi.org/10.1016/j.visres.2007.12.009",
          "url": "https://doi.org/10.1016/j.visres.2007.12.009"
        },
        {
          "title": "Wong, N., carpendale, S., and Greenberg, S. (2003). EdgeLens: An Interactive Method for Managing Edge Congestion in Graphs. In Proceedings of IEEE Symposium on Information Visualization (INFOVIS '03), pp. 51-58. IEEE. doi: https://doi.org/10.1109/INFVIS.2003.1249008",
          "url": "https://doi.org/10.1109/INFVIS.2003.1249008"
        }
      ],
      "results": [
        {
          "id": "m6_0",
          "index": 0,
          "type": "float",
          "name": "Contour congestion",
          "description": false,
          "scores": [
            {
              "id": "r1",
              "range": [0.0, 0.6033],
              "description": "Sparse",
              "icon": ["far", "check-circle"],
              "judgment": "good"
            },
            {
              "id": "r2",
              "range": [0.6034, 0.7112],
              "description": "Fair",
              "icon": [null, null],
              "judgment": "normal"
            },
            {
              "id": "r3",
              "range": [0.7113, 1.0],
              "description": "Congested",
              "icon": ["fas", "exclamation-triangle"],
              "judgment": "bad"
            }
          ]
        }
      ]
    },
    "m7": {
      "id": "m7",
      "name": "Subband entropy",
      "description": "Measure the efficiency with which the image can be encoded while maintaining perceptual image quality.",
      "evidence": 3,
      "relevance": 3,
      "speed": 1,
      "references": [
        {
          "title": "Miniukovich, A. and De Angeli, A. (2015). Computation of Interface Aesthetics. In Proceedings of the 33rd Annual ACM Conference on Human Factors in Computing Systems (CHI '15), pp. 1163-1172. ACM. doi: https://doi.org/10.1145/2702123.2702575",
          "url": "https://doi.org/10.1145/2702123.2702575"
        },
        {
          "title": "Miniukovich, A. and De Angeli, A. (2014). Visual Impressions of Mobile App Interfaces. In Proceedings of the 8th Nordic Conference on Human-Computer Interaction (NordiCHI '14), pp. 31-40. ACM. doi: https://doi.org/10.1145/2639189.2641219",
          "url": "https://doi.org/10.1145/2639189.2641219"
        },
        {
          "title": "Miniukovich, A. and De Angeli, A. (2014). Quantification of Interface Visual Complexity. In Proceedings of the 2014 International Working Conference on Advanced Visual Interfaces (AVI '14), pp. 153-160. ACM. doi: https://doi.org/10.1145/2598153.2598173",
          "url": "https://doi.org/10.1145/2598153.2598173"
        },
        {
          "title": "Rosenholtz, R., Li, Y., and Nakano, L. (2007). Measuring Visual Clutter. Journal of Vision, 7(2), 1-22. doi: https://doi.org/10.1167/7.2.17",
          "url": "https://doi.org/10.1167/7.2.17"
        }
      ],
      "results": [
        {
          "id": "m7_0",
          "index": 0,
          "type": "float",
          "name": "Subband entropy",
          "description": false,
          "scores": [
            {
              "id": "r1",
              "range": [0, 2.7153],
              "description": "Good",
              "icon": ["far", "check-circle"],
              "judgment": "good"
            },
            {
              "id": "r2",
              "range": [2.7154, 3.4693],
              "description": "Fair",
              "icon": [null, null],
              "judgment": "normal"
            },
            {
              "id": "r3",
              "range": [3.4694, null],
              "description": "Poor",
              "icon": ["fas", "exclamation-triangle"],
              "judgment": "bad"
            }
          ]
        }
      ]
    },
    "m8": {
      "id": "m8",
      "name": "Feature congestion",
      "description": "This feature congestion measure of clutter makes use of extensive modeling of what makes items in a display visually salient.",
      "evidence": 3,
      "relevance": 3,
      "speed": 0,
      "references": [
        {
          "title": "Miniukovich, A. and De Angeli, A. (2015). Computation of Interface Aesthetics. In Proceedings of the 33rd Annual ACM Conference on Human Factors in Computing Systems (CHI '15), pp. 1163-1172. ACM. doi: https://doi.org/10.1145/2702123.2702575",
          "url": "https://doi.org/10.1145/2702123.2702575"
        },
        {
          "title": "Miniukovich, A. and De Angeli, A. (2014). Visual Impressions of Mobile App Interfaces. In Proceedings of the 8th Nordic Conference on Human-Computer Interaction (NordiCHI '14), pp. 31-40. ACM. doi: https://doi.org/10.1145/2639189.2641219",
          "url": "https://doi.org/10.1145/2639189.2641219"
        },
        {
          "title": "Miniukovich, A. and De Angeli, A. (2014). Quantification of Interface Visual Complexity. In Proceedings of the 2014 International Working Conference on Advanced Visual Interfaces (AVI '14), pp. 153-160. ACM. doi: https://doi.org/10.1145/2598153.2598173",
          "url": "https://doi.org/10.1145/2598153.2598173"
        },
        {
          "title": "Rosenholtz, R., Li, Y., and Nakano, L. (2007). Measuring Visual Clutter. Journal of Vision, 7(2), 1-22. doi: https://doi.org/10.1167/7.2.17",
          "url": "https://doi.org/10.1167/7.2.17"
        },
        {
          "title": "Rosenholtz, R., Li, Y., Jin, Z., and Mansfield, J. (2006). Feature Congestion: A Measure of Visual Clutter. Journal of Vision, 6(6), 827. doi: https://doi.org/10.1167/6.6.827",
          "url": "https://doi.org/10.1167/6.6.827"
        }
      ],
      "results": [
        {
          "id": "m8_0",
          "index": 0,
          "type": "float",
          "name": "Feature congestion",
          "description": false,
          "scores": [
            {
              "id": "r1",
              "range": [0, 3.771],
              "description": "Good",
              "icon": ["far", "check-circle"],
              "judgment": "good"
            },
            {
              "id": "r2",
              "range": [3.772, 5.5113],
              "description": "Fair",
              "icon": [null, null],
              "judgment": "normal"
            },
            {
              "id": "r3",
              "range": [5.5114, null],
              "description": "Poor",
              "icon": ["fas", "exclamation-triangle"],
              "judgment": "bad"
            }
          ]
        },
        {
          "id": "m8_1",
          "index": 1,
          "type": "b64",
          "name": "Feature congestion visualization",
          "description": false
        }
      ]
    },
    "m9": {
      "id": "m9",
      "name": "UMSI (Unified Model of Saliency and Importance)",
      "description": "The predicted human attention on different design classes and natural images, visualized as a heatmap and heatmap overlay.",
      "evidence": 4,
      "relevance": 5,
      "speed": 1,
      "references": [
        {
          "title": "Fosco, C., Casser, V., Bedi, A.K., O'Donovan, P., Hertzmann, A., and Bylinskii, Z. (2020). Predicting Visual Importance Across Graphic Design Types. In Proceedings of the 33rd Annual ACM Symposium on User Interface Software and Technology (UIST '20), pp. 249-260. ACM. doi: https://doi.org/10.1145/3379337.3415825",
          "url": "https://doi.org/10.1145/3379337.3415825"
        }
      ],
      "results": [
        {
          "id": "m9_0",
          "index": 0,
          "type": "b64",
          "name": "UMSI prediction heatmap",
          "description": false
        },
        {
          "id": "m9_1",
          "index": 1,
          "type": "b64",
          "name": "UMSI prediction heatmap overlay",
          "description": false
        }
      ]
    },
<<<<<<< HEAD
    "m18": {
      "id": "m18",
      "name": "NIMA (Neural IMage Assessment)",
      "description": "The predicted technical and aesthetic qualities of images.",
      "evidence": 2,
=======
    "m10": {
      "id": "m10",
      "name": "WAVE (Weighted Affective Valence Estimates)",
      "description": "The mean of a mapping of pixel colors to the color preference values.",
      "evidence": 3,
>>>>>>> be337b47
      "relevance": 2,
      "speed": 2,
      "references": [
        {
<<<<<<< HEAD
          "title": "Talebi, H. and Milanfar, P. (2018). NIMA: Neural Image Assessment. IEEE Transactions on Image Processing, 27(8), 3998-4011. doi: https://doi.org/10.1109/TIP.2018.2831899",
          "url": "https://doi.org/10.1109/TIP.2018.2831899"
=======
          "title": "Palmer, S.E. and Schloss, K.B. (2010). An Ecological Valence Theory of Human Color Preference. Proceedings of the National Academy of Sciences, 107(19), 8877-8882. doi: https://doi.org/10.1073/pnas.0906172107",
          "url": "https://doi.org/10.1073/pnas.0906172107"
>>>>>>> be337b47
        }
      ],
      "results": [
        {
<<<<<<< HEAD
          "id": "m18_0",
          "index": 0,
          "type": "float",
          "name": "NIMA mean score",
=======
          "id": "m10_0",
          "index": 0,
          "type": "float",
          "name": "Average WAVE score across pixels",
>>>>>>> be337b47
          "description": false,
          "scores": [
            {
              "id": "r1",
<<<<<<< HEAD
              "range": [0.0, 4.728],
=======
              "range": [0.0, 0.5009],
>>>>>>> be337b47
              "description": "Poor",
              "icon": ["fas", "exclamation-triangle"],
              "judgment": "bad"
            },
            {
              "id": "r2",
<<<<<<< HEAD
              "range": [4.729, 5.8193],
=======
              "range": [0.5010, 0.6126],
>>>>>>> be337b47
              "description": "Fair",
              "icon": [null, null],
              "judgment": "normal"
            },
            {
              "id": "r3",
<<<<<<< HEAD
              "range": [5.8194, 10.0],
=======
              "range": [0.6127, 1.0],
>>>>>>> be337b47
              "description": "Good",
              "icon": ["far", "check-circle"],
              "judgment": "good"
            }
          ]
<<<<<<< HEAD
        },
        {
          "id": "m18_1",
          "index": 1,
          "type": "float",
          "name": "NIMA standard deviation score",
=======
        }
      ]
    },
    "m11": {
      "id": "m11",
      "name": "Static clusters",
      "description": "The number of static 32-sized color clusters; only clusters with more than five values are counted.",
      "evidence": 2,
      "relevance": 3,
      "speed": 2,
      "references": [
        {
          "title": "Miniukovich, A. and De Angeli, A. (2015). Computation of Interface Aesthetics. In Proceedings of the 33rd Annual ACM Conference on Human Factors in Computing Systems (CHI '15), pp. 1163-1172. ACM. doi: https://doi.org/10.1145/2702123.2702575",
          "url": "https://doi.org/10.1145/2702123.2702575"
        },
        {
          "title": "Miniukovich, A. and De Angeli, A. (2014). Visual Impressions of Mobile App Interfaces. In Proceedings of the 8th Nordic Conference on Human-Computer Interaction (NordiCHI '14), pp. 31-40. ACM. doi: https://doi.org/10.1145/2639189.2641219",
          "url": "https://doi.org/10.1145/2639189.2641219"
        },
        {
          "title": "Miniukovich, A. and De Angeli, A. (2014). Quantification of Interface Visual Complexity. In Proceedings of the 2014 International Working Conference on Advanced Visual Interfaces (AVI '14), pp. 153-160. ACM. doi: https://doi.org/10.1145/2598153.2598173",
          "url": "https://doi.org/10.1145/2598153.2598173"
        }
      ],
      "results": [
        {
          "id": "m11_0",
          "index": 0,
          "type": "int",
          "name": "Number of static color clusters",
          "description": false,
          "scores": [
            {
              "id": "r1",
              "range": [0, 810],
              "description": "Colorless",
              "icon": ["far", "check-circle"],
              "judgment": "good"
            },
            {
              "id": "r2",
              "range": [811, 2550],
              "description": "Fair",
              "icon": [null, null],
              "judgment": "normal"
            },
            {
              "id": "r3",
              "range": [2551, null],
              "description": "Colorful",
              "icon": ["fas", "exclamation-triangle"],
              "judgment": "bad"
            }
          ]
        }
      ]
    },
    "m12": {
      "id": "m12",
      "name": "Dynamic clusters",
      "description": "The number of dynamic color clusters after color reduction; only RGB values covering more than five pixels are counted. If a difference between two colors in a color cube is less than or equal to three, two colors are united in the same cluster, which continues recursively for all colors.",
      "evidence": 3,
      "relevance": 3,
      "speed": 0,
      "references": [
        {
          "title": "Miniukovich, A. and De Angeli, A. (2015). Computation of Interface Aesthetics. In Proceedings of the 33rd Annual ACM Conference on Human Factors in Computing Systems (CHI '15), pp. 1163-1172. ACM. doi: https://doi.org/10.1145/2702123.2702575",
          "url": "https://doi.org/10.1145/2702123.2702575"
        },
        {
          "title": "Miniukovich, A. and De Angeli, A. (2014). Visual Impressions of Mobile App Interfaces. In Proceedings of the 8th Nordic Conference on Human-Computer Interaction (NordiCHI '14), pp. 31-40. ACM. doi: https://doi.org/10.1145/2639189.2641219",
          "url": "https://doi.org/10.1145/2639189.2641219"
        },
        {
          "title": "Miniukovich, A. and De Angeli, A. (2014). Quantification of Interface Visual Complexity. In Proceedings of the 2014 International Working Conference on Advanced Visual Interfaces (AVI '14), pp. 153-160. ACM. doi: https://doi.org/10.1145/2598153.2598173",
          "url": "https://doi.org/10.1145/2598153.2598173"
        }
      ],
      "results": [
        {
          "id": "m12_0",
          "index": 0,
          "type": "int",
          "name": "Number of dynamic color clusters",
          "description": false,
          "scores": [
            {
              "id": "r1",
              "range": [0, 133],
              "description": "Colorless",
              "icon": ["far", "check-circle"],
              "judgment": "good"
            },
            {
              "id": "r2",
              "range": [134, 443],
              "description": "Fair",
              "icon": [null, null],
              "judgment": "normal"
            },
            {
              "id": "r3",
              "range": [444, null],
              "description": "Colorful",
              "icon": ["fas", "exclamation-triangle"],
              "judgment": "bad"
            }
          ]
        }
      ]
    },
    "m19": {
      "id": "m19",
      "name": "Distinct RGB values per dynamic cluster",
      "description": "The ratio of distinct RGB values to the number of dynamic clusters.",
      "evidence": 3,
      "relevance": 3,
      "speed": 0,
      "references": [
        {
          "title": "Miniukovich, A. and De Angeli, A. (2015). Computation of Interface Aesthetics. In Proceedings of the 33rd Annual ACM Conference on Human Factors in Computing Systems (CHI '15), pp. 1163-1172. ACM. doi: https://doi.org/10.1145/2702123.2702575",
          "url": "https://doi.org/10.1145/2702123.2702575"
        },
        {
          "title": "Miniukovich, A. and De Angeli, A. (2014). Visual Impressions of Mobile App Interfaces. In Proceedings of the 8th Nordic Conference on Human-Computer Interaction (NordiCHI '14), pp. 31-40. ACM. doi: https://doi.org/10.1145/2639189.2641219",
          "url": "https://doi.org/10.1145/2639189.2641219"
        }
      ],
      "results": [
        {
          "id": "m19_0",
          "index": 0,
          "type": "float",
          "name": "Ratio of distinct RGB values to the number of dynamic clusters",
>>>>>>> be337b47
          "description": false,
          "scores": [
            {
              "id": "r1",
<<<<<<< HEAD
              "range": [0.0, 1.7074],
              "description": "Meaningless",
=======
              "range": [0, 12.2146],
              "description": "Low color depth",
>>>>>>> be337b47
              "icon": [null, null],
              "judgment": "normal"
            },
            {
              "id": "r2",
<<<<<<< HEAD
              "range": [1.7075, 1.8683],
              "description": "Meaningless",
=======
              "range": [12.2147, 18.5563],
              "description": "Fair",
>>>>>>> be337b47
              "icon": [null, null],
              "judgment": "normal"
            },
            {
              "id": "r3",
<<<<<<< HEAD
              "range": [1.8684, null],
              "description": "Meaningless",
=======
              "range": [18.5564, null],
              "description": "High color depth",
>>>>>>> be337b47
              "icon": [null, null],
              "judgment": "normal"
            }
          ]
        }
      ]
    }
  }
}<|MERGE_RESOLUTION|>--- conflicted
+++ resolved
@@ -543,89 +543,49 @@
         }
       ]
     },
-<<<<<<< HEAD
-    "m18": {
-      "id": "m18",
-      "name": "NIMA (Neural IMage Assessment)",
-      "description": "The predicted technical and aesthetic qualities of images.",
-      "evidence": 2,
-=======
     "m10": {
       "id": "m10",
       "name": "WAVE (Weighted Affective Valence Estimates)",
       "description": "The mean of a mapping of pixel colors to the color preference values.",
       "evidence": 3,
->>>>>>> be337b47
       "relevance": 2,
       "speed": 2,
       "references": [
         {
-<<<<<<< HEAD
-          "title": "Talebi, H. and Milanfar, P. (2018). NIMA: Neural Image Assessment. IEEE Transactions on Image Processing, 27(8), 3998-4011. doi: https://doi.org/10.1109/TIP.2018.2831899",
-          "url": "https://doi.org/10.1109/TIP.2018.2831899"
-=======
           "title": "Palmer, S.E. and Schloss, K.B. (2010). An Ecological Valence Theory of Human Color Preference. Proceedings of the National Academy of Sciences, 107(19), 8877-8882. doi: https://doi.org/10.1073/pnas.0906172107",
           "url": "https://doi.org/10.1073/pnas.0906172107"
->>>>>>> be337b47
-        }
-      ],
-      "results": [
-        {
-<<<<<<< HEAD
-          "id": "m18_0",
-          "index": 0,
-          "type": "float",
-          "name": "NIMA mean score",
-=======
+        }
+      ],
+      "results": [
+        {
           "id": "m10_0",
           "index": 0,
           "type": "float",
           "name": "Average WAVE score across pixels",
->>>>>>> be337b47
-          "description": false,
-          "scores": [
-            {
-              "id": "r1",
-<<<<<<< HEAD
-              "range": [0.0, 4.728],
-=======
+          "description": false,
+          "scores": [
+            {
+              "id": "r1",
               "range": [0.0, 0.5009],
->>>>>>> be337b47
               "description": "Poor",
               "icon": ["fas", "exclamation-triangle"],
               "judgment": "bad"
             },
             {
               "id": "r2",
-<<<<<<< HEAD
-              "range": [4.729, 5.8193],
-=======
               "range": [0.5010, 0.6126],
->>>>>>> be337b47
-              "description": "Fair",
-              "icon": [null, null],
-              "judgment": "normal"
-            },
-            {
-              "id": "r3",
-<<<<<<< HEAD
-              "range": [5.8194, 10.0],
-=======
+              "description": "Fair",
+              "icon": [null, null],
+              "judgment": "normal"
+            },
+            {
+              "id": "r3",
               "range": [0.6127, 1.0],
->>>>>>> be337b47
               "description": "Good",
               "icon": ["far", "check-circle"],
               "judgment": "good"
             }
           ]
-<<<<<<< HEAD
-        },
-        {
-          "id": "m18_1",
-          "index": 1,
-          "type": "float",
-          "name": "NIMA standard deviation score",
-=======
         }
       ]
     },
@@ -737,6 +697,82 @@
         }
       ]
     },
+    "m18": {
+      "id": "m18",
+      "name": "NIMA (Neural IMage Assessment)",
+      "description": "The predicted technical and aesthetic qualities of images.",
+      "evidence": 2,
+      "relevance": 2,
+      "speed": 2,
+      "references": [
+        {
+          "title": "Talebi, H. and Milanfar, P. (2018). NIMA: Neural Image Assessment. IEEE Transactions on Image Processing, 27(8), 3998-4011. doi: https://doi.org/10.1109/TIP.2018.2831899",
+          "url": "https://doi.org/10.1109/TIP.2018.2831899"
+        }
+      ],
+      "results": [
+        {
+          "id": "m18_0",
+          "index": 0,
+          "type": "float",
+          "name": "NIMA mean score",
+          "description": false,
+          "scores": [
+            {
+              "id": "r1",
+              "range": [0.0, 4.728],
+              "description": "Poor",
+              "icon": ["fas", "exclamation-triangle"],
+              "judgment": "bad"
+            },
+            {
+              "id": "r2",
+              "range": [4.729, 5.8193],
+              "description": "Fair",
+              "icon": [null, null],
+              "judgment": "normal"
+            },
+            {
+              "id": "r3",
+              "range": [5.8194, 10.0],
+              "description": "Good",
+              "icon": ["far", "check-circle"],
+              "judgment": "good"
+            }
+          ]
+        },
+        {
+          "id": "m18_1",
+          "index": 1,
+          "type": "float",
+          "name": "NIMA standard deviation score",
+          "description": false,
+          "scores": [
+            {
+              "id": "r1",
+              "range": [0.0, 1.7074],
+              "description": "Meaningless",
+              "icon": [null, null],
+              "judgment": "normal"
+            },
+            {
+              "id": "r2",
+              "range": [1.7075, 1.8683],
+              "description": "Meaningless",
+              "icon": [null, null],
+              "judgment": "normal"
+            },
+            {
+              "id": "r3",
+              "range": [1.8684, null],
+              "description": "Meaningless",
+              "icon": [null, null],
+              "judgment": "normal"
+            }
+          ]
+        }
+      ]
+    },
     "m19": {
       "id": "m19",
       "name": "Distinct RGB values per dynamic cluster",
@@ -760,42 +796,26 @@
           "index": 0,
           "type": "float",
           "name": "Ratio of distinct RGB values to the number of dynamic clusters",
->>>>>>> be337b47
-          "description": false,
-          "scores": [
-            {
-              "id": "r1",
-<<<<<<< HEAD
-              "range": [0.0, 1.7074],
-              "description": "Meaningless",
-=======
+          "description": false,
+          "scores": [
+            {
+              "id": "r1",
               "range": [0, 12.2146],
               "description": "Low color depth",
->>>>>>> be337b47
-              "icon": [null, null],
-              "judgment": "normal"
-            },
-            {
-              "id": "r2",
-<<<<<<< HEAD
-              "range": [1.7075, 1.8683],
-              "description": "Meaningless",
-=======
+              "icon": [null, null],
+              "judgment": "normal"
+            },
+            {
+              "id": "r2",
               "range": [12.2147, 18.5563],
               "description": "Fair",
->>>>>>> be337b47
-              "icon": [null, null],
-              "judgment": "normal"
-            },
-            {
-              "id": "r3",
-<<<<<<< HEAD
-              "range": [1.8684, null],
-              "description": "Meaningless",
-=======
+              "icon": [null, null],
+              "judgment": "normal"
+            },
+            {
+              "id": "r3",
               "range": [18.5564, null],
               "description": "High color depth",
->>>>>>> be337b47
               "icon": [null, null],
               "judgment": "normal"
             }
